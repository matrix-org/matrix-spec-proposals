--- conflicted
+++ resolved
@@ -4,17 +4,6 @@
 weight: 60
 ---
 
-<<<<<<< HEAD
-* [Room Version 1](v1)
-* [Room Version 2](v2)
-* [Room Version 3](v3)
-* [Room Version 4](v4)
-* [Room Version 5](v5)
-* [Room Version 6](v6)
-* [Room Version 7](v7)
-* [Room Version 8](v8)
-* [Room Version 9](v9)
-=======
 Rooms are central to how Matrix operates, and have strict rules for what
 is allowed to be contained within them. Rooms can also have various
 algorithms that handle different tasks, such as what to do when two or
@@ -108,4 +97,3 @@
 -   `1.2` (would be reserved by the Matrix protocol)
 -   `1.2-beta`
 -   `com.example.version`
->>>>>>> 00ee4d70
