swagger: '2.0'
info:
  title: "Matrix Client-Server v2 sync API"
  version: "1.0.0"
host: localhost:8008
schemes:
  - https
basePath: /_matrix/client/v2_alpha
consumes:
  - application/json
produces:
  - application/json
securityDefinitions:
  accessToken:
    type: apiKey
    description: The user_id or application service access_token
    name: access_token
    in: query
paths:
  "/sync":
    get:
      summary: Synchronise the client's state and receive new messages.
      description: |-
        Synchronise the client's state with the latest state on the server.
        Clients use this API when they first log in to get an initial snapshot
        of the state on the server, and then continue to call this API to get
        incremental deltas to the state, and to receive new messages.
      security:
        - accessToken: []
      parameters:
        - in: query
          name: filter
          type: string
          description: |-
            The ID of a filter created using the filter API.
          x-example: "66696p746572"
        - in: query
          name: since
          type: string
          description: |-
            A point in time to continue a sync from.
          x-example: "s72594_4483_1934"
        - in: query
          name: full_state
          type: boolean
          description: |-
            Controls whether to include the full state for all rooms the user
            is a member of.

            If this is set to ``true``, then all state events will be returned,
            even if ``since`` is non-empty. The timeline will still be limited
            by the ``since`` parameter. In this case, the ``timeout`` parameter
            will be ignored and the query will return immediately, possibly with
            an empty timeline.

            If ``false``, and ``since`` is non-empty, only state which has
            changed since the point indicated by ``since`` will be returned.

            By default, this is ``false``.
          x-example: "false"
        - in: query
          name: set_presence
          type: string
          enum: ["offline"]
          description: |-
            Controls whether the client is automatically marked as online by
            polling this API. If this parameter is omitted then the client is
            automatically marked as online when it uses this API. Otherwise if
            the parameter is set to "offline" then the client is not marked as
            being online when it uses this API.
          x-example: "offline"
        - in: query
          name: timeout
          type: integer
          description: |-
            The maximum time to poll in milliseconds before returning this
            request.
          x-example: 30000
      responses:
        200:
          description:
            The initial snapshot or delta for the client to use to update their
            state.
          schema:
            type: object
            properties:
              next_batch:
                type: string
                description: |-
                  The batch token to supply in the ``since`` param of the next
                  ``/sync`` request.
              rooms:
                title: Rooms
                type: object
                description: |-
                  Updates to rooms.
                properties:
                  join:
                    title: Joined Rooms
                    type: object
                    description: |-
                      The rooms that the user has joined.
                    additionalProperties:
                      title: Joined Room
                      type: object
                      properties:
                        state:
                          title: State
                          type: object
                          description: |-
                            Updates to the state, between the time indicated by
                            the ``since`` parameter, and the start of the
                            ``timeline`` (or all state up to the start of the
                            ``timeline``, if ``since`` is not given, or
                            ``full_state`` is true).
                          allOf:
                            - $ref: "definitions/event_batch.json"
                        timeline:
                          title: Timeline
                          type: object
                          description: |-
                            The timeline of messages and state changes in the
                            room.
                          allOf:
                            - $ref: "definitions/timeline_batch.json"
                        ephemeral:
                          title: Ephemeral
                          type: object
                          description: |-
                            The ephemeral events in the room that aren't
                            recorded in the timeline or state of the room.
                            e.g. typing.
                          allOf:
                            - $ref: "definitions/event_batch.json"
                        account_data:
                          title: Account Data
                          type: object
                          description: |-
                            The private data that this user has attached to
                            this room.
                          allOf:
                          - $ref: "definitions/event_batch.json"
                  invite:
                    title: Invited Rooms
                    type: object
                    description: |-
                      The rooms that the user has been invited to.
                    additionalProperties:
                      title: Invited Room
                      type: object
                      properties:
                        invite_state:
                          title: InviteState
                          type: object
                          description: |-
                            The state of a room that the user has been invited
                            to. These state events may only have the ``sender``,
                            ``type``, ``state_key`` and ``content`` keys
                            present. These events do not replace any state that
                            the client already has for the room, for example if
                            the client has archived the room. Instead the
                            client should keep two separate copies of the
                            state: the one from the ``invite_state`` and one
                            from the archived ``state``. If the client joins
                            the room then the current state will be given as a
                            delta against the archived ``state`` not the
                            ``invite_state``.
                          allOf:
                            - $ref: "definitions/event_batch.json"
                  leave:
                    title: Left rooms
                    type: object
                    description: |-
                      The rooms that the user has left or been banned from.
                    additionalProperties:
                      title: Left Room
                      type: object
                      properties:
                        state:
                          title: State
                          type: object
                          description: |-
                            The state updates for the room up to the start of the timeline.
                          allOf:
                            - $ref: "definitions/event_batch.json"
                        timeline:
                          title: Timeline
                          type: object
                          description: |-
                            The timeline of messages and state changes in the
                            room up to the point when the user left.
                          allOf:
                            - $ref: "definitions/timeline_batch.json"
              presence:
                title: Presence
                type: object
                description: |-
                  The updates to the presence status of other users.
                allOf:
                  - $ref: "definitions/event_batch.json"
          examples:
            application/json: |-
              {
                "next_batch": "s72595_4483_1934",
                "presence": {
                  "events": [
                    {
                      "sender": "@alice:example.com",
                      "type": "m.presence",
                      "content": {"presence": "online"}
                    }
                  ]
                },
                "account_data": {
                  "events": [
                    {
                      "type": "org.example.custom.config",
                      "content": {
                        "custom_config_key": "custom_config_value"
                      }
                    }
                  ]
                },
                "rooms": {
                  "join": {
                    "!726s6s6q:example.com": {
                      "state": {
                        "events": [
                          {
                            "sender": "@alice:example.com",
                            "type": "m.room.member",
                            "state_key": "@alice:example.com",
                            "content": {"membership": "join"},
                            "origin_server_ts": 1417731086795,
                            "event_id": "$66697273743031:example.com"
                          }
                        ]
                      },
                      "timeline": {
                        "events": [
                          {
                            "sender": "@bob:example.com",
                            "type": "m.room.member",
                            "state_key": "@bob:example.com",
                            "content": {"membership": "join"},
                            "prev_content": {"membership": "invite"},
                            "origin_server_ts": 1417731086795,
                            "event_id": "$7365636s6r6432:example.com"
                          },
                          {
                            "sender": "@alice:example.com",
                            "type": "m.room.message",
                            "age": 124524,
                            "txn_id": "1234",
                            "content": {
                              "body": "I am a fish",
                              "msgtype": "m.text"
                            },
                            "origin_server_ts": 1417731086797,
                            "event_id": "$74686972643033:example.com"
                          }
                        ],
                        "limited": true,
                        "prev_batch": "t34-23535_0_0"
                      },
                      "ephemeral": {
                        "events": [
                          {
                            "type": "m.typing",
                            "content": {"user_ids": ["@alice:example.com"]}
                          }
                        ]
                      },
                      "account_data": {
                        "events": [
                          {
<<<<<<< HEAD
                            "type": "m.tags",
                            "content": {"tags": {"work": {"order": 1}}}
                          },
                          {
                            "type": "org.example.custom.room.config",
                            "content": {
                              "custom_config_key": "custom_config_value"
                            }
=======
                            "type": "m.tag",
                            "content": {"tags": {"work": {"order": "1"}}}
>>>>>>> d39494b6
                          }
                        ]
                      }
                    }
                  },
                  "invite": {
                    "!696r7674:example.com": {
                      "invite_state": {
                        "events": [
                          {
                            "sender": "@alice:example.com",
                            "type": "m.room.name",
                            "state_key": "",
                            "content": {"name": "My Room Name"}
                          },
                          {
                            "sender": "@alice:example.com",
                            "type": "m.room.member",
                            "state_key": "@bob:example.com",
                            "content": {"membership": "invite"}
                          }
                        ]
                      }
                    }
                  },
                  "leave": {}
                }
              }<|MERGE_RESOLUTION|>--- conflicted
+++ resolved
@@ -274,8 +274,7 @@
                       "account_data": {
                         "events": [
                           {
-<<<<<<< HEAD
-                            "type": "m.tags",
+                            "type": "m.tag",
                             "content": {"tags": {"work": {"order": 1}}}
                           },
                           {
@@ -283,10 +282,6 @@
                             "content": {
                               "custom_config_key": "custom_config_value"
                             }
-=======
-                            "type": "m.tag",
-                            "content": {"tags": {"work": {"order": "1"}}}
->>>>>>> d39494b6
                           }
                         ]
                       }
