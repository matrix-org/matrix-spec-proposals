--- conflicted
+++ resolved
@@ -132,21 +132,16 @@
                             e.g. typing.
                           allOf:
                             - $ref: "definitions/event_batch.json"
-<<<<<<< HEAD
                         account_data:
-                          title: Private User Data
+                          title: Account Data
                           type: object
                           description: |-
                             The private data that this user has attached to
                             this room.
                           allOf:
                           - $ref: "definitions/event_batch.json"
-                  invited:
-                    title: Invited
-=======
                   invite:
                     title: Invited Rooms
->>>>>>> 181d3f97
                     type: object
                     description: |-
                       The rooms that the user has been invited to.
