# Copyright 2016 OpenMarket Ltd
#
# Licensed under the Apache License, Version 2.0 (the "License");
# you may not use this file except in compliance with the License.
# You may obtain a copy of the License at
#
#     http://www.apache.org/licenses/LICENSE-2.0
#
# Unless required by applicable law or agreed to in writing, software
# distributed under the License is distributed on an "AS IS" BASIS,
# WITHOUT WARRANTIES OR CONDITIONS OF ANY KIND, either express or implied.
# See the License for the specific language governing permissions and
# limitations under the License.
swagger: '2.0'
info:
  title: "Matrix Client-Server Rooms API"
  version: "1.0.0"
host: localhost:8008
schemes:
  - https
  - http
basePath: /_matrix/client/%CLIENT_MAJOR_VERSION%
consumes:
  - application/json
produces:
  - application/json
securityDefinitions:
  $ref: definitions/security.yaml
paths:
  "/rooms/{roomId}/state/{eventType}/{stateKey}":
    get:
      summary: Get the state identified by the type and key.
      description: |-
        Looks up the contents of a state event in a room. If the user is
        joined to the room then the state is taken from the current
        state of the room. If the user has left the room then the state is
        taken from the state of the room when they left.
      security:
        - accessToken: []
      parameters:
        - in: path
          type: string
          name: roomId
          description: The room to look up the state in.
          required: true
          x-example: "!636q39766251:example.com"
        - in: path
          type: string
          name: eventType
          description: The type of state to look up.
          required: true
          x-example: "m.room.name"
        - in: path
          type: string
          name: stateKey
          description: The key of the state to look up.
          required: true
          x-example: ""
      responses:
        200:
          description: The content of the state event.
          examples:
            application/json: |-
              {"name": "Example room name"}
          schema:
            type: object
        404:
          description: The room has no state with the given type or key.
        403:
          description: >
            You aren't a member of the room and weren't previously a
            member of the room.
      tags:
        - Room participation
  "/rooms/{roomId}/state/{eventType}":
    get:
      summary: Get the state identified by the type, with the empty state key.
      description: |-
        Looks up the contents of a state event in a room. If the user is
        joined to the room then the state is taken from the current
        state of the room. If the user has left the room then the state is
        taken from the state of the room when they left.

        This looks up the state event with the empty state key.
      security:
        - accessToken: []
      parameters:
        - in: path
          type: string
          name: roomId
          description: The room to look up the state in.
          required: true
          x-example: "!636q39766251:example.com"
        - in: path
          type: string
          name: eventType
          description: The type of state to look up.
          required: true
          x-example: "m.room.name"
      responses:
        200:
          description: The content of the state event.
          examples:
            application/json: |-
              {"name": "Example room name"}
          schema:
            type: object
        404:
          description: The room has no state with the given type or key.
        403:
          description: >
            You aren't a member of the room and weren't previously a
            member of the room.
      tags:
        - Room participation
  "/rooms/{roomId}/state":
    get:
      summary: Get all state events in the current state of a room.
      description: |-
        Get the state events for the current state of a room.
      security:
        - accessToken: []
      parameters:
        - in: path
          type: string
          name: roomId
          description: The room to look up the state for.
          required: true
          x-example: "!636q39766251:example.com"
      responses:
        200:
          description: The current state of the room
          examples:
            application/json: |-
              [
                {
                    "age": 7148266897,
                    "content": {
                        "join_rule": "public"
                    },
                    "event_id": "$14259997323TLwtb:example.com",
                    "origin_server_ts": 1425999732392,
                    "room_id": "!636q39766251:example.com",
                    "state_key": "",
                    "type": "m.room.join_rules",
                    "sender": "@alice:example.com"
                },
                {
                    "age": 6547561012,
                    "content": {
                        "avatar_url": "mxc://example.com/fzysBrHpPEeTGANCVLXWXNMI#auto",
                        "membership": "join"
                    },
                    "event_id": "$1426600438280zExKY:example.com",
                    "membership": "join",
                    "origin_server_ts": 1426600438277,
                    "room_id": "!636q39766251:example.com",
                    "state_key": "@alice:example.com",
                    "type": "m.room.member",
                    "sender": "@alice:example.com"
                },
                {
                    "age": 7148267200,
                    "content": {
                        "creator": "@alice:example.com"
                    },
                    "event_id": "$14259997320KhbwJ:example.com",
                    "origin_server_ts": 1425999732089,
                    "room_id": "!636q39766251:example.com",
                    "state_key": "",
                    "type": "m.room.create",
                    "sender": "@alice:example.com"
                },
                {
                    "age": 1622568720,
                    "content": {
                        "avatar_url": "mxc://example.com/GCmhgzMPRjqgpODLsNQzVuHZ#auto",
                        "displayname": "Bob",
                        "membership": "join"
                    },
                    "event_id": "$1431525430134MxlLX:example.com",
                    "origin_server_ts": 1431525430569,
                    "replaces_state": "$142652023736BSXcM:example.com",
                    "room_id": "!636q39766251:example.com",
                    "state_key": "@bob:example.com",
                    "type": "m.room.member",
                    "sender": "@bob:example.com"
                },
                {
                    "age": 7148267004,
                    "content": {
                        "ban": 50,
                        "events": {
                            "m.room.name": 100,
                            "m.room.power_levels": 100
                         },
                         "events_default": 0,
                         "kick": 50,
                         "redact": 50,
                         "state_default": 50,
                         "users": {
                             "@alice:example.com": 100
                         },
                         "users_default": 0
                    },
                    "event_id": "$14259997322mqfaq:example.com",
                    "origin_server_ts": 1425999732285,
                    "room_id": "!636q39766251:example.com",
                    "state_key": "",
                    "type": "m.room.power_levels",
                    "sender": "@alice:example.com"
                }
              ]
          schema:
            type: array
            title: RoomState
            description: |-
              If the user is a member of the room this will be the
              current state of the room as a list of events. If the user
              has left the room then this will be the state of the room
              when they left as a list of events.
            items:
              title: StateEvent
              type: object
              allOf:
                - "$ref": "definitions/event-schemas/schema/core-event-schema/state_event.yaml"
        403:
          description: >
            You aren't a member of the room and weren't previously a
            member of the room.
      tags:
        - Room participation
<<<<<<< HEAD
  "/rooms/{roomId}/initialSync":
    get:
      summary: Snapshot the current state of a room and its most recent messages.
      description: |-
        Get a copy of the current state and the most recent messages in a room.

        This endpoint was deprecated in r0 of this specification. There is no
        direct replacement; the relevant information is returned by the
        |/sync|_ API. See the `migration guide
        <https://matrix.org/docs/guides/client-server-migrating-from-v1.html#deprecated-endpoints>`_.
      security:
        - accessToken: []
      parameters:
        - in: path
          type: string
          name: roomId
          description: The room to get the data.
          required: true
          x-example: "!636q39766251:example.com"
      responses:
        200:
          description: The current state of the room
          examples:
            application/json: |-
              {
                "membership": "join",
                "messages": {
                  "chunk": [
                    {
                      "age": 343513403,
                      "content": {
                        "body": "foo",
                        "msgtype": "m.text"
                      },
                      "event_id": "$14328044851tzTJS:example.com",
                      "origin_server_ts": 1432804485886,
                      "room_id": "!636q39766251:example.com",
                      "type": "m.room.message",
                      "sender": "@alice:example.com"
                    },
                    {
                      "age": 343511809,
                      "content": {
                        "body": "bar",
                        "msgtype": "m.text"
                      },
                      "event_id": "$14328044872spjFg:example.com",
                      "origin_server_ts": 1432804487480,
                      "room_id": "!636q39766251:example.com",
                      "type": "m.room.message",
                      "sender": "@bob:example.com"
                    }
                  ],
                  "end": "s3456_9_0",
                  "start": "t44-3453_9_0"
                },
                "room_id": "!636q39766251:example.com",
                "state": [
                  {
                    "age": 7148266897,
                    "content": {
                      "join_rule": "public"
                    },
                    "event_id": "$14259997323TLwtb:example.com",
                    "origin_server_ts": 1425999732392,
                    "room_id": "!636q39766251:example.com",
                    "state_key": "",
                    "type": "m.room.join_rules",
                    "sender": "@alice:example.com"
                  },
                  {
                    "age": 6547561012,
                    "content": {
                      "avatar_url": "mxc://example.com/fzysBrHpPEeTGANCVLXWXNMI#auto",
                      "membership": "join"
                    },
                    "event_id": "$1426600438280zExKY:example.com",
                    "membership": "join",
                    "origin_server_ts": 1426600438277,
                    "room_id": "!636q39766251:example.com",
                    "state_key": "@alice:example.com",
                    "type": "m.room.member",
                    "sender": "@alice:example.com"
                  },
                  {
                    "age": 7148267200,
                    "content": {
                        "creator": "@alice:example.com"
                    },
                    "event_id": "$14259997320KhbwJ:example.com",
                    "origin_server_ts": 1425999732089,
                    "room_id": "!636q39766251:example.com",
                    "state_key": "",
                    "type": "m.room.create",
                    "sender": "@alice:example.com"
                  },
                  {
                    "age": 1622568720,
                    "content": {
                        "avatar_url": "mxc://example.com/GCmhgzMPRjqgpODLsNQzVuHZ#auto",
                        "displayname": "Bob",
                        "membership": "join"
                    },
                    "event_id": "$1431525430134MxlLX:example.com",
                    "origin_server_ts": 1431525430569,
                    "replaces_state": "$142652023736BSXcM:example.com",
                    "room_id": "!636q39766251:example.com",
                    "state_key": "@bob:example.com",
                    "type": "m.room.member",
                    "sender": "@bob:example.com"
                  },
                  {
                    "age": 7148267004,
                    "content": {
                      "ban": 50,
                      "events": {
                        "m.room.name": 100,
                        "m.room.power_levels": 100
                      },
                      "events_default": 0,
                      "kick": 50,
                      "redact": 50,
                      "state_default": 50,
                      "users": {
                        "@alice:example.com": 100
                      },
                      "users_default": 0
                    },
                    "event_id": "$14259997322mqfaq:example.com",
                    "origin_server_ts": 1425999732285,
                    "room_id": "!636q39766251:example.com",
                    "state_key": "",
                    "type": "m.room.power_levels",
                    "sender": "@alice:example.com"
                  }
                ],
                "visibility": "private",
                "account_data": [{
                    "type": "m.tag",
                    "content": {"tags": {"work": {"order": "1"}}}
                }]
              }
          schema:
            title: RoomInfo
            type: object
            properties:
              room_id:
                type: string
                description: "The ID of this room."
              membership:
                type: string
                description: "The user's membership state in this room."
                enum: ["invite", "join", "leave", "ban"]
              messages:
                type: object
                title: PaginationChunk
                description: "The pagination chunk for this room."
                properties:
                  start:
                    type: string
                    description: |-
                      A token which correlates to the first value in ``chunk``.
                      Used for pagination.
                  end:
                    type: string
                    description: |-
                      A token which correlates to the last value in ``chunk``.
                      Used for pagination.
                  chunk:
                    type: array
                    description: |-
                      If the user is a member of the room this will be a
                      list of the most recent messages for this room. If
                      the user has left the room this will be the
                      messages that preceeded them leaving. This array
                      will consist of at most ``limit`` elements.
                    items:
                      type: object
                      title: RoomEvent
                      allOf:
                        - "$ref": "definitions/event-schemas/schema/core-event-schema/room_event.yaml"
                required: ["start", "end", "chunk"]
              state:
                type: array
                description: |-
                  If the user is a member of the room this will be the
                  current state of the room as a list of events. If the
                  user has left the room this will be the state of the
                  room when they left it.
                items:
                  title: StateEvent
                  type: object
                  allOf:
                    - "$ref": "definitions/event-schemas/schema/core-event-schema/state_event.yaml"
              visibility:
                type: string
                enum: ["private", "public"]
                description: |-
                  Whether this room is visible to the ``/publicRooms`` API
                  or not."
              account_data:
                type: array
                description: |-
                  The private data that this user has attached to this room.
                items:
                  title: Event
                  type: object
                  allOf:
                    - "$ref": "definitions/event-schemas/schema/core-event-schema/event.yaml"
            required: ["room_id"]
        403:
          description: >
            You aren't a member of the room and weren't previously a
            member of the room.
      tags:
        - Room participation
      deprecated: true
=======
>>>>>>> d92515bc
  "/rooms/{roomId}/members":
    get:
      summary: Get the m.room.member events for the room.
      description:
        Get the list of members for this room.
      parameters:
        - in: path
          type: string
          name: roomId
          description: The room to get the member events for.
          required: true
          x-example: "!636q39766251:example.com"
      responses:
        200:
          description: |-
            A list of members of the room. If you are joined to the room then
            this will be the current members of the room. If you have left te
            room then this will be the members of the room when you left.
          examples:
            application/json: |-
              {
                "chunk": [
                  {
                    "age": 6547561012,
                    "content": {
                      "avatar_url": "mxc://example.com/fzysBrHpPEeTGANCVLXWXNMI#auto",
                      "membership": "join"
                    },
                    "event_id": "$1426600438280zExKY:example.com",
                    "membership": "join",
                    "origin_server_ts": 1426600438277,
                    "room_id": "!636q39766251:example.com",
                    "state_key": "@alice:example.com",
                    "type": "m.room.member",
                    "sender": "@alice:example.com"
                  },
                  {
                    "age": 1622568720,
                    "content": {
                        "avatar_url": "mxc://example.com/GCmhgzMPRjqgpODLsNQzVuHZ#auto",
                        "displayname": "Bob",
                        "membership": "join"
                    },
                    "event_id": "$1431525430134MxlLX:example.com",
                    "origin_server_ts": 1431525430569,
                    "replaces_state": "$142652023736BSXcM:example.com",
                    "room_id": "!636q39766251:example.com",
                    "state_key": "@bob:example.com",
                    "type": "m.room.member",
                    "sender": "@bob:example.com"
                  }
                ]
              }
          schema:
            type: object
            properties:
              chunk:
                type: array
                items:
                  title: MemberEvent
                  type: object
                  allOf:
                    - "$ref": "definitions/event-schemas/schema/m.room.member"
        403:
          description: >
            You aren't a member of the room and weren't previously a
            member of the room.
      tags:
        - Room participation<|MERGE_RESOLUTION|>--- conflicted
+++ resolved
@@ -230,226 +230,6 @@
             member of the room.
       tags:
         - Room participation
-<<<<<<< HEAD
-  "/rooms/{roomId}/initialSync":
-    get:
-      summary: Snapshot the current state of a room and its most recent messages.
-      description: |-
-        Get a copy of the current state and the most recent messages in a room.
-
-        This endpoint was deprecated in r0 of this specification. There is no
-        direct replacement; the relevant information is returned by the
-        |/sync|_ API. See the `migration guide
-        <https://matrix.org/docs/guides/client-server-migrating-from-v1.html#deprecated-endpoints>`_.
-      security:
-        - accessToken: []
-      parameters:
-        - in: path
-          type: string
-          name: roomId
-          description: The room to get the data.
-          required: true
-          x-example: "!636q39766251:example.com"
-      responses:
-        200:
-          description: The current state of the room
-          examples:
-            application/json: |-
-              {
-                "membership": "join",
-                "messages": {
-                  "chunk": [
-                    {
-                      "age": 343513403,
-                      "content": {
-                        "body": "foo",
-                        "msgtype": "m.text"
-                      },
-                      "event_id": "$14328044851tzTJS:example.com",
-                      "origin_server_ts": 1432804485886,
-                      "room_id": "!636q39766251:example.com",
-                      "type": "m.room.message",
-                      "sender": "@alice:example.com"
-                    },
-                    {
-                      "age": 343511809,
-                      "content": {
-                        "body": "bar",
-                        "msgtype": "m.text"
-                      },
-                      "event_id": "$14328044872spjFg:example.com",
-                      "origin_server_ts": 1432804487480,
-                      "room_id": "!636q39766251:example.com",
-                      "type": "m.room.message",
-                      "sender": "@bob:example.com"
-                    }
-                  ],
-                  "end": "s3456_9_0",
-                  "start": "t44-3453_9_0"
-                },
-                "room_id": "!636q39766251:example.com",
-                "state": [
-                  {
-                    "age": 7148266897,
-                    "content": {
-                      "join_rule": "public"
-                    },
-                    "event_id": "$14259997323TLwtb:example.com",
-                    "origin_server_ts": 1425999732392,
-                    "room_id": "!636q39766251:example.com",
-                    "state_key": "",
-                    "type": "m.room.join_rules",
-                    "sender": "@alice:example.com"
-                  },
-                  {
-                    "age": 6547561012,
-                    "content": {
-                      "avatar_url": "mxc://example.com/fzysBrHpPEeTGANCVLXWXNMI#auto",
-                      "membership": "join"
-                    },
-                    "event_id": "$1426600438280zExKY:example.com",
-                    "membership": "join",
-                    "origin_server_ts": 1426600438277,
-                    "room_id": "!636q39766251:example.com",
-                    "state_key": "@alice:example.com",
-                    "type": "m.room.member",
-                    "sender": "@alice:example.com"
-                  },
-                  {
-                    "age": 7148267200,
-                    "content": {
-                        "creator": "@alice:example.com"
-                    },
-                    "event_id": "$14259997320KhbwJ:example.com",
-                    "origin_server_ts": 1425999732089,
-                    "room_id": "!636q39766251:example.com",
-                    "state_key": "",
-                    "type": "m.room.create",
-                    "sender": "@alice:example.com"
-                  },
-                  {
-                    "age": 1622568720,
-                    "content": {
-                        "avatar_url": "mxc://example.com/GCmhgzMPRjqgpODLsNQzVuHZ#auto",
-                        "displayname": "Bob",
-                        "membership": "join"
-                    },
-                    "event_id": "$1431525430134MxlLX:example.com",
-                    "origin_server_ts": 1431525430569,
-                    "replaces_state": "$142652023736BSXcM:example.com",
-                    "room_id": "!636q39766251:example.com",
-                    "state_key": "@bob:example.com",
-                    "type": "m.room.member",
-                    "sender": "@bob:example.com"
-                  },
-                  {
-                    "age": 7148267004,
-                    "content": {
-                      "ban": 50,
-                      "events": {
-                        "m.room.name": 100,
-                        "m.room.power_levels": 100
-                      },
-                      "events_default": 0,
-                      "kick": 50,
-                      "redact": 50,
-                      "state_default": 50,
-                      "users": {
-                        "@alice:example.com": 100
-                      },
-                      "users_default": 0
-                    },
-                    "event_id": "$14259997322mqfaq:example.com",
-                    "origin_server_ts": 1425999732285,
-                    "room_id": "!636q39766251:example.com",
-                    "state_key": "",
-                    "type": "m.room.power_levels",
-                    "sender": "@alice:example.com"
-                  }
-                ],
-                "visibility": "private",
-                "account_data": [{
-                    "type": "m.tag",
-                    "content": {"tags": {"work": {"order": "1"}}}
-                }]
-              }
-          schema:
-            title: RoomInfo
-            type: object
-            properties:
-              room_id:
-                type: string
-                description: "The ID of this room."
-              membership:
-                type: string
-                description: "The user's membership state in this room."
-                enum: ["invite", "join", "leave", "ban"]
-              messages:
-                type: object
-                title: PaginationChunk
-                description: "The pagination chunk for this room."
-                properties:
-                  start:
-                    type: string
-                    description: |-
-                      A token which correlates to the first value in ``chunk``.
-                      Used for pagination.
-                  end:
-                    type: string
-                    description: |-
-                      A token which correlates to the last value in ``chunk``.
-                      Used for pagination.
-                  chunk:
-                    type: array
-                    description: |-
-                      If the user is a member of the room this will be a
-                      list of the most recent messages for this room. If
-                      the user has left the room this will be the
-                      messages that preceeded them leaving. This array
-                      will consist of at most ``limit`` elements.
-                    items:
-                      type: object
-                      title: RoomEvent
-                      allOf:
-                        - "$ref": "definitions/event-schemas/schema/core-event-schema/room_event.yaml"
-                required: ["start", "end", "chunk"]
-              state:
-                type: array
-                description: |-
-                  If the user is a member of the room this will be the
-                  current state of the room as a list of events. If the
-                  user has left the room this will be the state of the
-                  room when they left it.
-                items:
-                  title: StateEvent
-                  type: object
-                  allOf:
-                    - "$ref": "definitions/event-schemas/schema/core-event-schema/state_event.yaml"
-              visibility:
-                type: string
-                enum: ["private", "public"]
-                description: |-
-                  Whether this room is visible to the ``/publicRooms`` API
-                  or not."
-              account_data:
-                type: array
-                description: |-
-                  The private data that this user has attached to this room.
-                items:
-                  title: Event
-                  type: object
-                  allOf:
-                    - "$ref": "definitions/event-schemas/schema/core-event-schema/event.yaml"
-            required: ["room_id"]
-        403:
-          description: >
-            You aren't a member of the room and weren't previously a
-            member of the room.
-      tags:
-        - Room participation
-      deprecated: true
-=======
->>>>>>> d92515bc
   "/rooms/{roomId}/members":
     get:
       summary: Get the m.room.member events for the room.
