--- conflicted
+++ resolved
@@ -375,7 +375,6 @@
                 description: |-
                   Whether this room is visible to the ``/publicRooms`` API
                   or not."
-<<<<<<< HEAD
               private_user_data:
                 type: array
                 description: |-
@@ -385,10 +384,7 @@
                   type: object
                   allOf:
                     - "$ref": "core-event-schema/event.json"
-            required: ["room_id", "membership"]
-=======
             required: ["room_id"]
->>>>>>> ea364a10
         403:
           description: >
             You aren't a member of the room and weren't previously a
