targets:
  index:
    files:
      - index.rst
  client_server:
    files:
      - client_server_api.rst
      - { 1: events.rst }
      - { 1: modules.rst }
      - { 2: feature_profiles.rst }
      - { 2: "group:modules" }  # reference a group of files
    version_label: "%CLIENT_RELEASE_LABEL%"
  application_service:
    files:
      - application_service_api.rst
    version_label: unstable
  server_server:
    files:
      - server_server_api.rst
    version_label: "%SERVER_RELEASE_LABEL%"
  identity_service:
    files:
      - identity_service_api.rst
    version_label: unstable
  push_gateway:
    files:
      - push_gateway.rst
    version_label: unstable
  appendices:
    files:
      - appendices.rst
      - appendices/base64.rst
      - appendices/signing_json.rst
      - appendices/identifier_grammar.rst
      - appendices/threepids.rst
      - appendices/threat_model.rst
      - appendices/test_vectors.rst
  proposals:
    files:
        - proposals_intro.rst
        - proposals.rst
groups:  # reusable blobs of files when prefixed with 'group:'
  modules:
    - modules/instant_messaging.rst
    - modules/voip_events.rst
    - modules/typing_notifications.rst
    - modules/receipts.rst
    - modules/presence.rst
    - modules/content_repo.rst
    - modules/send_to_device.rst
    - modules/device_management.rst
    - modules/end_to_end_encryption.rst
    - modules/history_visibility.rst
    - modules/push.rst
    - modules/third_party_invites.rst
    - modules/search.rst
    - modules/guest_access.rst
    - modules/room_previews.rst
    - modules/tags.rst
    - modules/account_data.rst
    - modules/admin.rst
    - modules/event_context.rst
    - modules/cas_login.rst
    - modules/dm.rst
    - modules/ignore_users.rst
    - modules/stickers.rst
    - modules/report_content.rst
    - modules/third_party_networks.rst
    - modules/openid.rst
<<<<<<< HEAD
    - modules/mentions.rst
=======
    - modules/server_acls.rst
>>>>>>> bba76c23


title_styles: ["=", "-", "~", "+", "^", "`", "@", ":"]

# The templating system doesn't know the right title style to use when generating
# RST. These symbols are 'relative' to say "make a sub-title" (-1), "make a title
# at the same level (0)", or "make a title one above (+1)". The gendoc script
# will inspect this file and replace these relative styles with actual title
# styles. The templating system will also inspect this file to know which symbols
# to inject.
relative_title_styles:
  subtitle: "<"
  sametitle: "/"
  supertitle: ">"<|MERGE_RESOLUTION|>--- conflicted
+++ resolved
@@ -67,11 +67,8 @@
     - modules/report_content.rst
     - modules/third_party_networks.rst
     - modules/openid.rst
-<<<<<<< HEAD
+    - modules/server_acls.rst
     - modules/mentions.rst
-=======
-    - modules/server_acls.rst
->>>>>>> bba76c23
 
 
 title_styles: ["=", "-", "~", "+", "^", "`", "@", ":"]
