--- conflicted
+++ resolved
@@ -22,14 +22,8 @@
     - modules/content_repo.rst
     - modules/end_to_end_encryption.rst
     - modules/history_visibility.rst
-<<<<<<< HEAD
+    - modules/push.rst
     - modules/third_party_invites.rst
-    - modules/push_overview.rst
-      # relative depth
-    - { 1: [modules/push_cs_api.rst , modules/push_push_gw_api.rst] }
-=======
-    - modules/push.rst
->>>>>>> 616f3990
 
 title_styles: ["=", "-", "~", "+", "^", "`"]
 
