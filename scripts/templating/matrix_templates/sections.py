--- conflicted
+++ resolved
@@ -37,7 +37,6 @@
         changelogs = self.units.get("changelogs")
         return changelogs["push_gateway"]
 
-<<<<<<< HEAD
     def render_identity_service_changelog(self):
         changelogs = self.units.get("changelogs")
         return changelogs["identity_service"]
@@ -45,11 +44,10 @@
     def render_server_server_changelog(self):
         changelogs = self.units.get("changelogs")
         return changelogs["server_server"]
-=======
+
     def render_application_service_changelog(self):
         changelogs = self.units.get("changelogs")
         return changelogs["application_service"]
->>>>>>> f04afaa9
 
     def _render_events(self, filterFn, sortFn):
         template = self.env.get_template("events.tmpl")
