#! /usr/bin/env python

# Copyright 2016 OpenMarket Ltd
#
# Licensed under the Apache License, Version 2.0 (the "License");
# you may not use this file except in compliance with the License.
# You may obtain a copy of the License at
#
#     http://www.apache.org/licenses/LICENSE-2.0
#
# Unless required by applicable law or agreed to in writing, software
# distributed under the License is distributed on an "AS IS" BASIS,
# WITHOUT WARRANTIES OR CONDITIONS OF ANY KIND, either express or implied.
# See the License for the specific language governing permissions and
# limitations under the License.

from argparse import ArgumentParser
from docutils.core import publish_file
import copy
import fileinput
import glob
import os
import os.path
import re
import shutil
import subprocess
import sys
import yaml

script_dir = os.path.dirname(os.path.abspath(__file__))
docs_dir = os.path.dirname(script_dir)
spec_dir = os.path.join(docs_dir, "specification")
tmp_dir = os.path.join(script_dir, "tmp")
changelog_dir = os.path.join(docs_dir, "changelogs")

VERBOSE = False

"""
Read a RST file and replace titles with a different title level if required.
Args:
    filename: The name of the file being read (for debugging)
    file_stream: The open file stream to read from.
    title_level: The integer which determines the offset to *start* from.
    title_styles: An array of characters detailing the right title styles to use
                  e.g. ["=", "-", "~", "+"]
Returns:
    string: The file contents with titles adjusted.
Example:
    Assume title_styles = ["=", "-", "~", "+"], title_level = 1, and the file
    when read line-by-line encounters the titles "===", "---", "---", "===", "---".
    This function will bump every title encountered down a sub-heading e.g.
    "=" to "-" and "-" to "~" because title_level = 1, so the output would be
    "---", "~~~", "~~~", "---", "~~~". There is no bumping "up" a title level.
"""
def load_with_adjusted_titles(filename, file_stream, title_level, title_styles):
    rst_lines = []

    prev_line_title_level = 0 # We expect the file to start with '=' titles
    file_offset = None
    prev_non_title_line = None
    for i, line in enumerate(file_stream):
        if (prev_non_title_line is None
            or not is_title_line(prev_non_title_line, line, title_styles)
        ):
            rst_lines.append(line)
            prev_non_title_line = line
            continue

        line_title_style = line[0]
        line_title_level = title_styles.index(line_title_style)

        # Not all files will start with "===" and we should be flexible enough
        # to allow that. The first title we encounter sets the "file offset"
        # which is added to the title_level desired.
        if file_offset is None:
            file_offset = line_title_level
            if file_offset != 0:
                logv(("     WARNING: %s starts with a title style of '%s' but '%s' " +
                    "is preferable.") % (filename, line_title_style, title_styles[0]))

        # Sanity checks: Make sure that this file is obeying the title levels
        # specified and bail if it isn't.
        # The file is allowed to go 1 deeper or any number shallower
        if prev_line_title_level - line_title_level < -1:
            raise Exception(
                ("File '%s' line '%s' has a title " +
                "style '%s' which doesn't match one of the " +
                "allowed title styles of %s because the " +
                "title level before this line was '%s'") %
                (filename, (i + 1), line_title_style, title_styles,
                title_styles[prev_line_title_level])
            )
        prev_line_title_level = line_title_level

        adjusted_level = (
            title_level + line_title_level - file_offset
        )

        # Sanity check: Make sure we can bump down the title and we aren't at the
        # lowest level already
        if adjusted_level >= len(title_styles):
            raise Exception(
                ("Files '%s' line '%s' has a sub-title level too low and it " +
                "cannot be adjusted to fit. You can add another level to the " +
                "'title_styles' key in targets.yaml to fix this.") %
                (filename, (i + 1))
            )

        if adjusted_level == line_title_level:
            # no changes required
            rst_lines.append(line)
            continue

        # Adjusting line levels
        logv(
            "File: %s Adjusting %s to %s because file_offset=%s title_offset=%s" %
            (filename, line_title_style, title_styles[adjusted_level],
                file_offset, title_level)
        )
        rst_lines.append(line.replace(
            line_title_style,
            title_styles[adjusted_level]
        ))

    return "".join(rst_lines)


def is_title_line(prev_line, line, title_styles):
    # The title underline must match at a minimum the length of the title
    if len(prev_line) > len(line):
        return False

    line = line.rstrip()

    # must be at least 3 chars long
    if len(line) < 3:
        return False

    # must start with a title char
    title_char = line[0]
    if title_char not in title_styles:
        return False

    # all characters must be the same
    for char in line[1:]:
        if char != title_char:
            return False

    # looks like a title line
    return True


def get_rst(file_info, title_level, title_styles, spec_dir, adjust_titles):
    # string are file paths to RST blobs
    if isinstance(file_info, str):
        log("%s %s" % (">" * (1 + title_level), file_info))
        with open(os.path.join(spec_dir, file_info), "r", encoding="utf-8") as f:
            rst = None
            if adjust_titles:
                rst = load_with_adjusted_titles(
                    file_info, f, title_level, title_styles
                )
            else:
                rst = f.read()

            rst += "\n\n"
            return rst
    # dicts look like {0: filepath, 1: filepath} where the key is the title level
    elif isinstance(file_info, dict):
        levels = sorted(file_info.keys())
        rst = []
        for l in levels:
            rst.append(get_rst(file_info[l], l, title_styles, spec_dir, adjust_titles))
        return "".join(rst)
    # lists are multiple file paths e.g. [filepath, filepath]
    elif isinstance(file_info, list):
        rst = []
        for f in file_info:
            rst.append(get_rst(f, title_level, title_styles, spec_dir, adjust_titles))
        return "".join(rst)
    raise Exception(
        "The following 'file' entry in this target isn't a string, list or dict. " +
        "It really really should be. Entry: %s" % (file_info,)
    )


def build_spec(target, out_filename):
    log("Building templated file %s" % out_filename)
    with open(out_filename, "w", encoding="utf-8") as outfile:
        for file_info in target["files"]:
            section = get_rst(
                file_info=file_info,
                title_level=0,
                title_styles=target["title_styles"],
                spec_dir=spec_dir,
                adjust_titles=True
            )
            outfile.write(section)


"""
Replaces relative title styles with actual title styles.

The templating system has no idea what the right title style is when it produces
RST because it depends on the build target. As a result, it uses relative title
styles defined in targets.yaml to say "down a level, up a level, same level".

This function replaces these relative titles with actual title styles from the
array in targets.yaml.
"""
def fix_relative_titles(target, filename, out_filename):
    log("Fix relative titles, %s -> %s" % (filename, out_filename))
    title_styles = target["title_styles"]
    relative_title_chars = [
        target["relative_title_styles"]["subtitle"],
        target["relative_title_styles"]["sametitle"],
        target["relative_title_styles"]["supertitle"]
    ]
    relative_title_matcher = re.compile(
        "^[" + re.escape("".join(relative_title_chars)) + "]{3,}$"
    )
    title_matcher = re.compile(
        "^[" + re.escape("".join(title_styles)) + "]{3,}$"
    )
    current_title_style = None
    with open(filename, "r", encoding="utf-8") as infile:
        with open(out_filename, "w", encoding="utf-8") as outfile:
            for line in infile.readlines():
                if not relative_title_matcher.match(line):
                    if title_matcher.match(line):
                        current_title_style = line[0]
                    outfile.write(line)
                    continue
                line_char = line[0]
                replacement_char = None
                current_title_level = title_styles.index(current_title_style)
                if line_char == target["relative_title_styles"]["subtitle"]:
                    if (current_title_level + 1) == len(title_styles):
                        raise Exception(
                            "Encountered sub-title line style but we can't go " +
                            "any lower."
                        )
                    replacement_char = title_styles[current_title_level + 1]
                elif line_char == target["relative_title_styles"]["sametitle"]:
                    replacement_char = title_styles[current_title_level]
                elif line_char == target["relative_title_styles"]["supertitle"]:
                    if (current_title_level - 1) < 0:
                        raise Exception(
                            "Encountered super-title line style but we can't go " +
                            "any higher."
                        )
                    replacement_char = title_styles[current_title_level - 1]
                else:
                    raise Exception(
                        "Unknown relative line char %s" % (line_char,)
                    )

                outfile.write(
                    line.replace(line_char, replacement_char)
                )



def rst2html(i, o, stylesheets):
    log("rst2html %s -> %s" % (i, o))
    with open(i, "r", encoding="utf-8") as in_file:
        with open(o, "w", encoding="utf-8") as out_file:
            publish_file(
                source=in_file,
                destination=out_file,
                reader_name="standalone",
                parser_name="restructuredtext",
                writer_name="html",
                settings_overrides={
                    "stylesheet_path": stylesheets,
                },
            )


def addAnchors(path):
    log("add anchors %s" % path)

    with open(path, "r", encoding="utf-8") as f:
        lines = f.readlines()

    replacement = r'<p><a class="anchor" id="\2"></a></p>\n\1'
    with open(path, "w", encoding="utf-8") as f:
        for line in lines:
            line = re.sub(r'(<h\d id="#?(.*?)">)', replacement, line.rstrip())
            line = re.sub(r'(<div class="section" id="(.*?)">)', replacement, line.rstrip())
            f.write(line + "\n")


def run_through_template(input_files, set_verbose, substitutions):
    args = [
        'python', script_dir+'/templating/build.py',
        "-o", tmp_dir,
        "-i", "matrix_templates",
    ]

    for k, v in substitutions.items():
        args.append("--substitution=%s=%s" % (k, v))

    if set_verbose:
        args.insert(2, "-v")

    args.extend(input_files)

    log("EXEC: %s" % " ".join(args))
    log(" ==== build.py output ==== ")
    subprocess.check_call(args)

"""
Extract and resolve groups for the given target in the given targets listing.
Args:
    all_targets (dict): The parsed YAML file containing a list of targets
    target_name (str): The name of the target to extract from the listings.
Returns:
    dict: Containing "filees" (a list of file paths), "relative_title_styles"
          (a dict of relative style keyword to title character) and "title_styles"
          (a list of characters which represent the global title style to follow,
           with the top section title first, the second section second, and so on.)
"""
def get_build_target(all_targets, target_name):
    build_target = {
        "title_styles": [],
        "relative_title_styles": {},
        "files": []
    }

    build_target["title_styles"] = all_targets["title_styles"]
    build_target["relative_title_styles"] = all_targets["relative_title_styles"]
    target = all_targets["targets"].get(target_name)
    if not target:
        raise Exception(
            "No target by the name '" + target_name + "' exists in '" +
            targets_listing + "'."
        )
    if not isinstance(target.get("files"), list):
        raise Exception(
            "Found target but 'files' key is not a list."
        )

    def get_group(group_id, depth):
        group_name = group_id[len("group:"):]
        group = all_targets.get("groups", {}).get(group_name)
        if not group:
            raise Exception(
                "Tried to find group '%s' but it doesn't exist." % group_name
            )
        if not isinstance(group, list):
            raise Exception(
                "Expected group '%s' to be a list but it isn't." % group_name
            )
        # deep copy so changes to depths don't contaminate multiple uses of this group
        group = copy.deepcopy(group)
        # swap relative depths for absolute ones
        for i, entry in enumerate(group):
            if isinstance(entry, dict):
                group[i] = {
                    (rel_depth + depth): v for (rel_depth, v) in entry.items()
                }
        return group

    resolved_files = []
    for file_entry in target["files"]:
        # file_entry is a group id
        if isinstance(file_entry, str) and file_entry.startswith("group:"):
            group = get_group(file_entry, 0)
            # The group may be resolved to a list of file entries, in which case
            # we want to extend the array to insert each of them rather than
            # insert the entire list as a single element (which is what append does)
            if isinstance(group, list):
                resolved_files.extend(group)
            else:
                resolved_files.append(group)
        # file_entry is a dict which has more file entries as values
        elif isinstance(file_entry, dict):
            resolved_entry = {}
            for (depth, entry) in file_entry.items():
                if not isinstance(entry, str):
                    raise Exception(
                        "Double-nested depths are not supported. Entry: %s" % (file_entry,)
                    )
                if entry.startswith("group:"):
                    resolved_entry[depth] = get_group(entry, depth)
                else:
                    # map across without editing (e.g. normal file path)
                    resolved_entry[depth] = entry
            resolved_files.append(resolved_entry)
            continue
        # file_entry is just a plain ol' file path
        else:
            resolved_files.append(file_entry)
    build_target["files"] = resolved_files
    return build_target

def log(line):
    print("gendoc: %s" % line)

def logv(line):
    if VERBOSE:
        print("gendoc:V: %s" % line)


def cleanup_env():
    shutil.rmtree(tmp_dir)


def mkdirp(d) :
    if not os.path.exists(d):
        os.makedirs(d)


def main(targets, dest_dir, keep_intermediates, substitutions):
    try:
        mkdirp(dest_dir)
    except Exception as e:
        log("Error creating destination directory '%s': %s" % (dest_dir, str(e)))
        return 1
    try:
        mkdirp(tmp_dir)
    except Exception as e:
        log("Error creating temporary directory '%s': %s" % (tmp_dir, str(e)))
        return 1

    with open(os.path.join(spec_dir, "targets.yaml"), "r") as targ_file:
        target_defs = yaml.load(targ_file.read())

    if targets == ["all"]:
        targets = target_defs["targets"].keys()

    log("Building spec [targets=%s]" % targets)

    templated_files = {}  # map from target name to templated file

    for target_name in targets:
        templated_file = os.path.join(tmp_dir, "templated_%s.rst" % (target_name,))

        target = get_build_target(target_defs, target_name)
        build_spec(target=target, out_filename=templated_file)
        templated_files[target_name] = templated_file

    # we do all the templating at once, because it's slow
    run_through_template(templated_files.values(), VERBOSE, substitutions)

    stylesheets = glob.glob(os.path.join(script_dir, "css", "*.css"))

    for target_name, templated_file in templated_files.items():
        target = target_defs["targets"].get(target_name)
        version_label = None
        if target:
            version_label = target.get("version_label")
            if version_label:
                for old, new in substitutions.items():
                    version_label = version_label.replace(old, new)

        rst_file = os.path.join(tmp_dir, "spec_%s.rst" % (target_name,))
        if version_label:
            d = os.path.join(dest_dir, target_name)
            if not os.path.exists(d):
                os.mkdir(d)
            html_file = os.path.join(d, "%s.html" % version_label)
        else:
            html_file = os.path.join(dest_dir, "%s.html" % (target_name, ))

        fix_relative_titles(
            target=target_defs, filename=templated_file,
            out_filename=rst_file,
        )
        rst2html(rst_file, html_file, stylesheets=stylesheets)
        addAnchors(html_file)

    if not keep_intermediates:
        cleanup_env()

    return 0


def list_targets():
    with open(os.path.join(spec_dir, "targets.yaml"), "r") as targ_file:
        target_defs = yaml.load(targ_file.read())
    targets = target_defs["targets"].keys()
    print("\n".join(targets))


def extract_major(s):
    major_version = s
    match = re.match("^(r\d+)(\.\d+)*$", s)
    if match:
        major_version = match.group(1)
    return major_version


if __name__ == '__main__':
    parser = ArgumentParser(
        "gendoc.py - Generate the Matrix specification as HTML."
    )
    parser.add_argument(
        "--nodelete", "-n", action="store_true",
        help="Do not delete intermediate files. They will be found in scripts/tmp/"
    )
    parser.add_argument(
        "--target", "-t", action="append",
        help="Specify the build target to build from specification/targets.yaml. " +
             "The value 'all' will build all of the targets therein."
    )
    parser.add_argument(
        "--verbose", "-v", action="store_true",
        help="Turn on verbose mode."
    )
    parser.add_argument(
        "--client_release", "-c", action="store", default="unstable",
        help="The client-server release tag to generate, e.g. r1.2"
    )
    parser.add_argument(
        "--server_release", "-s", action="store", default="unstable",
        help="The server-server release tag to generate, e.g. r1.2"
    )
    parser.add_argument(
        "--appservice_release", "-a", action="store", default="unstable",
        help="The appservice release tag to generate, e.g. r1.2"
    )
    parser.add_argument(
        "--push_gateway_release", "-p", action="store", default="unstable",
        help="The push gateway release tag to generate, e.g. r1.2"
    )
    parser.add_argument(
        "--identity_release", "-i", action="store", default="unstable",
        help="The identity service release tag to generate, e.g. r1.2"
    )
    parser.add_argument(
        "--list_targets", action="store_true",
        help="Do not update the specification. Instead print a list of targets.",
    )
    parser.add_argument(
        "--dest", "-d", default=os.path.join(script_dir, "gen"),
        help="Set destination directory (default: scripts/gen)",
    )

    args = parser.parse_args()
    VERBOSE = args.verbose

    if args.list_targets:
        list_targets()
        exit(0)

    substitutions = {
        "%CLIENT_RELEASE_LABEL%": args.client_release,
        # we hardcode the major versions. This ends up in the example 
        # API URLs. When we have released a new major version, we'll
        # have to bump them.
        "%CLIENT_MAJOR_VERSION%": "r0",
        "%SERVER_RELEASE_LABEL%": args.server_release,
<<<<<<< HEAD
        "%IDENTITY_RELEASE_LABEL%": args.identity_release,
=======
        "%SERVER_MAJOR_VERSION%": extract_major(args.server_release),
        "%APPSERVICE_RELEASE_LABEL%": args.appservice_release,
>>>>>>> f04afaa9
        "%PUSH_GATEWAY_RELEASE_LABEL%": args.push_gateway_release,
    }

    exit (main(args.target or ["all"], args.dest, args.nodelete, substitutions))<|MERGE_RESOLUTION|>--- conflicted
+++ resolved
@@ -552,12 +552,8 @@
         # have to bump them.
         "%CLIENT_MAJOR_VERSION%": "r0",
         "%SERVER_RELEASE_LABEL%": args.server_release,
-<<<<<<< HEAD
+        "%APPSERVICE_RELEASE_LABEL%": args.appservice_release,
         "%IDENTITY_RELEASE_LABEL%": args.identity_release,
-=======
-        "%SERVER_MAJOR_VERSION%": extract_major(args.server_release),
-        "%APPSERVICE_RELEASE_LABEL%": args.appservice_release,
->>>>>>> f04afaa9
         "%PUSH_GATEWAY_RELEASE_LABEL%": args.push_gateway_release,
     }
 
