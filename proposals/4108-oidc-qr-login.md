# MSC4108: Mechanism to allow OIDC sign in and E2EE set up via QR code

We propose a method to allow an existing authenticated Matrix client to sign in a new client by scanning a QR code. The
new client will be a fully bootstrapped Matrix cryptographic device, possessing all the necessary secrets, namely the
cryptographic user identity ("cross-signing") and the server-side key backup decryption key (if used).

This MSC supersedes [MSC3906](https://github.com/matrix-org/matrix-spec-proposals/pull/3906),
[MSC3903](https://github.com/matrix-org/matrix-spec-proposals/pull/3903) and
[MSC3886](https://github.com/matrix-org/matrix-spec-proposals/pull/3886) which achieved a similar feature but did not
work with a homeserver using the delegated OIDC mechanism proposed by [MSC3861](https://github.com/matrix-org/matrix-spec-proposals/pull/3861).

## Proposal

Depending on the pair of devices used, it may be preferable to scan the QR code on either the new or existing device,
based on the availability of a camera. As such, this proposal allows for the generation of the QR on either device.

In order for the new device to be fully set up, it needs to exchange information with an existing device such that:

- The new device knows which homeserver to use
- The existing device can facilitate the new device in getting an access token
- The existing device shares the secrets necessary to set up end-to-end encryption

### Insecure rendezvous session

It is proposed that an HTTP-based protocol be used to establish an ephemeral bi-directional communication session over
which the two devices can exchange the necessary data. This session is described as "insecure" as it provides no
end-to-end confidentiality nor authenticity by itself---these are layered on top of it.

#### High-level description

Suppose that Device A wants to establish communications with Device B. Device A can do so by creating a
_rendezvous session_ via a `POST /_matrix/client/v1/rendezvous` call to an appropriate homeserver. Its response includes
an HTTP _rendezvous URL_ which should be shared out-of-band with Device B. (This URL may be located on a different
domain to the initial `POST`.)

The rendezvous URL points to an arbitrary data resource (the "payload"), which is initially populated using data from
A's initial `POST` request. There are no restrictions on the payload itself, but the rendezvous server SHOULD impose a
maximum size limit.

Anyone who is able to reach the rendezvous URL - including: Device A; Device B; or a third party; - can then "receive"
the payload by polling via a `GET` request, and "send" a new a new payload by making a `PUT` request.

In this way, Device A and Device B can communicate by repeatedly inspecting and updating the payload at the rendezvous URL.

#### The send mechanism

Every send request MUST include an `ETag` header, whose value is supplied by the `ETag` header in the last `GET`
response seen by the requester. (The initiating device may also use the `ETag` supplied in the initial `POST` response
to immediately update the payload.) Updates will succeed only if the supplied `ETag` matches the server's current
revision of the payload. This prevents concurrent writes to the payload.

The `ETag` header is standard, described by [RFC9110](https://www.rfc-editor.org/rfc/rfc9110.html#name-etag). In this
proposal we only accept strong, single-valued `ETag` values; anything else constitutes a malformed request.

n.b. Once a new payload has been sent there is no mechanism to retrieve previous payloads.

#### Expiry

The rendezvous session (i.e. the payload) SHOULD expire after a period of time communicated to clients via the `Expires`
header. After this point, any further attempts to query or update the payload MUST fail. The expiry time SHOULD be
extended every time the payload is updated. The rendezvous session can be manually expired with a `DELETE` call to the
rendezvous session.

####  API

##### Common HTTP response headers

- `ETag` - required, ETag for the current payload at the rendezvous session as per [RFC7232](https://httpwg.org/specs/rfc7232.html#header.etag)
- `Expires` - required, the expiry time of the rendezvous as per [RFC7234](https://httpwg.org/specs/rfc7234.html#header.expires)
- `Last-Modified` - required, the last modified date of the payload as per [RFC7232](https://httpwg.org/specs/rfc7232.html#header.last-modified)
- `Cache-Control` - required, `no-store` as per [RFC7234](https://httpwg.org/specs/rfc7234.html#header.cache-control)
- `Pragma` - required, `no-cache` as per [RFC7234](https://httpwg.org/specs/rfc7234.html#header.pragma)

##### Create a rendezvous session and send initial payload: `POST /_matrix/client/v1/rendezvous`

This would be part of the Client-Server API.

HTTP request headers:

- `Content-Length` - required
- `Content-Type` - required

HTTP request body:

- any data up to maximum size allowed by the server

HTTP response codes, and Matrix error codes:

- `201 Created` - rendezvous session created
- `400 Bad Request` (``M_MISSING_PARAM``) - no `Content-Length` was provided.
- `403 Forbidden` (``M_FORBIDDEN``) - forbidden by server policy
- `413 Payload Too Large` (``M_TOO_LARGE``) - the supplied payload is too large
- `429 Too Many Requests` (``M_UNKNOWN``) - the request has been rate limited
- `307 Temporary Redirect` - if the request should be served from somewhere else specified in the `Location` response header

n.b. the [`307 Temporary Redirect`](https://developer.mozilla.org/en-US/docs/Web/HTTP/Status/307) response code has been
chosen explicitly for the behaviour of ensuring that the method and body will not change whilst the user-agent follows
the redirect. For this reason, no other `30x` response codes are allowed.

HTTP response headers for `201 Created`:

- `Content-Type`- required, application/json
- common headers as defined above

HTTP response body for `201 Created`:

- a JSON object with a single key `url` whose value is the absolute URL of the rendezvous session

Example response:

```http
HTTP 201 Created
Content-Type: application/json
ETag: VmbxF13QDusTgOCt8aoa0d2PQcnBOXeIxEqhw5aQ03o=
Expires: Wed, 07 Sep 2022 14:28:51 GMT
Last-Modified: Wed, 07 Sep 2022 14:27:51 GMT
Cache-Control: no-store
Pragma: no-cache

{
    "url": "http://example.org/abcdEFG12345"
}
```

##### Send a payload to the rendezvous session: `PUT <rendezvous session URL>`

HTTP request headers:

- `Content-Length` - required
- `Content-Type` - required
- `If-Match` - required. The ETag of the last payload seen by the requesting device.

HTTP request body:

- any data up to maximum size allowed by the server

HTTP response codes, and Matrix error codes:

- `202 Accepted` - payload updated
- `400 Bad Request` (`M_MISSING_PARAM`) - a required header was not provided.
- `400 Bad Request` (`M_INVALID_PARAM`) - a malformed 
[`ETag`](https://github.com/matrix-org/matrix-spec-proposals/blob/hughns/simple-rendezvous-capability/proposals/3886-simple-rendezvous-capability.md#the-update-mechanism)
header was provided.
- `404 Not Found` (`M_NOT_FOUND`) - rendezvous session ID is not valid (it could have expired)
- `412 Precondition Failed` (`M_CONCURRENT_WRITE`, a new error code) - when the ETag does not match
- `413 Payload Too Large` (`M_TOO_LARGE`) - the supplied payload is too large
- `429 Too Many Requests` (`M_UNKNOWN`) - the request has been rate limited

HTTP response headers for `202 Accepted` and `412 Precondition Failed`:

- common headers as defined above

##### Receive a payload from the rendezvous session: `GET <rendezvous session URL>`

HTTP request headers:

- `If-None-Match` - optional, as per [RFC7232](https://httpwg.org/specs/rfc7232.html#header.if-none-match) server will
only return data if given ETag does not match

HTTP response codes, and Matrix error codes:

- `200 OK` - payload returned
- `304 Not Modified` - when `If-None-Match` is supplied and the ETag does not match
- `404 Not Found` (`M_NOT_FOUND`) - rendezvous session URL is not valid (it could have expired)
- `429 Too Many Requests` (`M_UNKNOWN`) - the request has been rate limited

HTTP response headers for `200 OK`:

- `Content-Type` - required
- common headers as defined above

HTTP response headers for `304 Not Modified`:

- common headers as defined above

HTTP response body for `200 OK`::

- The payload last set for this rendezvous session, either via the creation POST request or a subsequent PUT request, up
to the maximum size allowed by the server.

Example responses:

```http
HTTP 200 OK
Content-Type: text/plain
ETag: VmbxF13QDusTgOCt8aoa0d2PQcnBOXeIxEqhw5aQ03o=
Expires: Wed, 07 Sep 2022 14:28:51 GMT
Last-Modified: Wed, 07 Sep 2022 14:27:51 GMT
Cache-Control: no-store
Pragma: no-cache

foo
```

```http
HTTP 304 Not Modified
ETag: VmbxF13QDusTgOCt8aoa0d2PQcnBOXeIxEqhw5aQ03o=
Expires: Wed, 07 Sep 2022 14:28:51 GMT
Last-Modified: Wed, 07 Sep 2022 14:27:51 GMT
Cache-Control: no-store
Pragma: no-cache
```

##### Cancel a rendezvous session: `DELETE <rendezvous session URL>`

HTTP response codes:

- `204 No Content` - rendezvous session cancelled
- `404 Not Found` (`M_NOT_FOUND`) - rendezvous session ID is not valid (it could have expired)
- `429 Too Many Requests` (`M_UNKNOWN`) - the request has been rate limited

##### Authentication

These API endpoints do not require authentication because trust is established at the secure channel layer which is
described later.

##### Maximum payload size

The server should allow a minimum payload size of 10KB and enforce a maximum payload size which is recommended to be 100KB.

###### Maximum duration of a rendezvous

The rendezvous session only needs to persist for the duration of the handshake. So a timeout such as 30 seconds is adequate.

Clients should handle the case of the rendezvous session being cancelled or timed out by the server.

###### ETags

The ETag generated should be unique to the rendezvous session and the last modified time so that two clients can 
distinguish between identical payloads sent by either client.

In order to make sure that no intermediate caches manipulate the ETags, the rendezvous server MUST include the HTTP
`Cache-Control` response header with a value of `no-store` and  `Pragma` response header with a value of `no-cache`.

###### CORS

For the `POST /_matrix/client/rendezvous` API endpoint, in addition to the standard Client-Server API [CORS](https://spec.matrix.org/v1.4/client-server-api/#web-browser-clients)
headers, the ETag response header should also be allowed by exposing the following CORS header:

```http
Access-Control-Expose-Headers: ETag
```

To support usage from web browsers the rendezvous URLs should allow CORS requests from any origin and expose the headers
which aren't on the CORS [request header](https://developer.mozilla.org/en-US/docs/Glossary/CORS-safelisted_request_header) and 
[response header](https://developer.mozilla.org/en-US/docs/Glossary/CORS-safelisted_response_header) safelists:

```http
Access-Control-Allow-Headers: If-Match,If-None-Match
Access-Control-Allow-Methods: GET, PUT, DELETE
Access-Control-Allow-Origin: *
Access-Control-Expose-Headers: ETag
```

##### Choice of server

Ultimately it will be up to the Matrix client implementation to decide which rendezvous server to use.

However, it is suggested that the following logic is used by the device/client to choose the rendezvous server in order
of preference:

1. If the client is already logged in: try and use the current homeserver.
1. If the client is not logged in and it is known which homeserver the user wants to connect to: try and use that homeserver.
1. Otherwise use a default server.

#### Example API usage

```mermaid
sequenceDiagram
  participant A as Device A
  participant HS as Homeserver
  participant R as Rendezvous Server<br>https://rz.example.com
  participant B as Device B
  Note over A: Device A determines which rendezvous server to use

  A->>+HS: POST /_matrix/client/rendezvous<br>Content-Type: text/plain<br>"Hello from A"
  HS->>-A: 307 https://rz.example.com/foo
  A->>+R: POST /foo<br>Content-Type: text/plain<br>"Hello from A"
  R->>-A: 201 Created<br>ETag: 1<br>{"url":"https://rz.example.com/abc-def-123-456"}

  A-->>B: Rendezvous URL shared out of band as QR code: e.g. https://rz.example.com/abc-def-123-456

  Note over A: Device A starts polling for new payloads at the<br>rendezvous session using the returned ETag
  activate A

  B->>+R: GET /abc-def-123-456
  R->>-B: 200 OK<br>ETag: 1<br>Content-Type: text/plain<br>"Hello from A"

  loop Device A polls the rendezvous session for a new payload
    A->>+R: GET /abc-def-123-456<br>If-None-Match: 1
    alt is not modified
      R->>-A: 304 Not Modified
    end
  end

  note over B: Device B sends a new payload
  B->>+R: PUT /abc-def-123-456<br>If-Match: 1<br>Content-Type: text/plain<br>"Hello from B"
  R->>-B: 202 Accepted<br>ETag: 2

  Note over B: Device B starts polling for new payloads at the<br>rendezvous session using the new ETag
  activate B

  loop Device B polls the rendezvous session for a new payload
    B->>+R: GET /abc-def-123-456<br>If-None-Match: 2
    alt is not modified
      R->>-B: 304 Not Modified
    end
  end

  note over A: Device A then receives the new payload
  opt modified
      R->>A: 200 OK<br>ETag: 2<br>Content-Type: text/plain<br>"Hello from B"
  end
  deactivate A

  note over A: Device A sends a new payload
    A->>+R: PUT /abc-def-123-456<br>If-None-Match: 2<br>Content-Type: text/plain<br>"Hello again from A"
    R->>-A: 202 Accepted<br>ETag: 3

  note over B: Device B then receives the new payload
  opt modified
      R->>B: 200 OK<br>ETag: 3<br>Content-Type: text/plain<br>...
  end

  deactivate B
```

#### Threat analysis

##### Denial of Service attack surface

Because the rendezvous session protocol allows for the creation of arbitrary channels and storage of arbitrary data, it
is possible to use it as a denial of service attack surface.

As such, the following standard mitigations such as the following may be deemed appropriate by homeserver
implementations and administrators:

- rate limiting of requests
- imposing a low maximum payload size (e.g. kilobytes not megabytes)
- limiting the number of concurrent sessions

##### Data exfiltration

Because the rendezvous session protocol allows for the storage of arbitrary data, it
is possible to use it to circumvent firewalls and other network security measures.

Implementation may want to block their production IP addresses from being able to make requests to the rendezvous
endpoints in order to avoid attackers using it as a dead-drop for exfiltrating data.

### Secure channel

The above rendezvous session is insecure, providing no confidentiality nor authenticity against the rendezvous server or
even arbitrary network participants which possess the rendezvous session URL. To provide a secure channel on
top of this insecure rendezvous session transport, we propose the following scheme.

This scheme is essentially [ECIES](https://en.wikipedia.org/wiki/Integrated_Encryption_Scheme#Formal_description_of_ECIES)
instantiated with X25519, HKDF-SHA256 for the KDF and ChaCha20-Poly1305 (as specified by
[RFC8439](https://datatracker.ietf.org/doc/html/rfc8439#section-2.8)) for the authenticated encryption. Therefore,
existing security analyses of ECIES are applicable in this setting too. Nevertheless we include below a short
description of our instantiation of ECIES and discuss some potential pitfalls and attacks.

The primary limitation of ECIES is that there is no authentication for the initiating party (the one to send the first
payload; Device S in the text below). Thus the recipient party (the one to receive the first payload; Device G in the
text below) has no assurance as to who actually sent the payload. In QR code login, we work around this problem by
exploiting the fact that both of these devices are physically present during the exchange and offloading the check that
they are both in the correct state to the user performing the QR code login process.

#### Establishment

Participants:

- Device G (the device generating the QR code)
- Device S (the device scanning the QR code)

Regardless of which device generates the QR code, either device can be the existing (already signed in) device. The
other device is then the new device (one seeking to be signed in).

Symmetric encryption uses a separate encryption key for each sender, both derived from a shared secret using HKDF. A
separate deterministic, monotonically-incrementing nonce is used for each sender. Devices initially set both nonces to
`0` and increment the corresponding nonce by `1` for each message sent and received.

1. **Ephemeral key pair generation**

  Both devices generate an _ephemeral_ Curve25519 key pair:

- Device G generates **(Gp, Gs)**, where **Gp** is its public key and **Gs** the private (secret) key.
- Device S generates **(Sp, Ss)**, where **Sp** is its public key and **Ss** the private (secret) key.

2. **Create rendezvous session**

Device G creates a rendezvous session by making a `POST` request (as described previously) to the nominated homeserver
with an empty payload. It parses the **id** and **server** received.

3. **Initial key exchange**

Device G displays a QR code containing:

- Its public key **Gp**
- The insecure rendezvous session **URL**
- An indicator (the **intent**) to say if this is a new device which wishes to "initiate" a login, or an existing device
that wishes to "reciprocate" a login
- If the intent is to reciprocate a login, then the **homeserver base URL**

To get a good trade-off between visual compactness and high level of error correction we use a binary mode QR with a
similar structure to that of the existing Device Verification QR code encoding described in [Client-Server
API](https://spec.matrix.org/v1.9/client-server-api/#qr-code-format).

This is defined in detail in a separate section of this proposal.

Device S scans and parses the QR code to obtain **Gp**, the rendezvous session **URL**, **intent** and optionally the
**homeserver base URL**.

At this point Device S should check that the received intent matches what the user has asked to do on the device.

4. **Device S sends the initial payload**

Device S computes a shared secret **SH** by performing ECDH between **Ss** and **Gp**. It then discards **Ss** and
derives two 32-byte symmetric encryption keys from **SH** using HKDF-SHA256. One of those keys, **EncKey_S** is
used for messages encrypted by device S, while the other, **EncKey_G** is used for encryption by device G.

The keys are generated with the following HKDF parameters:

**EncKey_S**

- `MATRIX_QR_CODE_LOGIN_ENCKEY_S|Gp|Sp` as the info, where **Gp** and **Sp** stand for the generating
  device's and the scanning device's ephemeral public keys, encoded as unpadded base64.
- An all-zero salt.

**EncKey_G**

- `MATRIX_QR_CODE_LOGIN_ENCKEY_G|Gp|Sp` as the info, where **Gp** and **Sp** stand for the generating
  device's and the scanning device's ephemeral public keys, encoded as unpadded base64.
- An all-zero salt.

With this, Device S has established its side of the secure channel. Device S then derives a confirmation payload that
Device G can use to confirm that the channel is secure. It contains:

- The string `MATRIX_QR_CODE_LOGIN_ENCKEY_S`, encrypted and authenticated with ChaCha20-Poly1305.
- Its public ephemeral key **Sp**.

```
Nonce_S := 0
SH := ECDH(Ss, Gp)
EncKey_S := HKDF_SHA256(SH, "MATRIX_QR_CODE_LOGIN_ENCKEY_S|" || Gp || "|" || Sp, salt=0, size=32)

// Stored, but not yet used
EncKey_G := HKDF_SHA256(SH, "MATRIX_QR_CODE_LOGIN_ENCKEY_G|" || Gp || "|" || Sp, salt=0, size=32)

NonceBytes_S := ToLowEndianBytes(Nonce_S)[..12]
TaggedCiphertext := ChaCha20Poly1305_Encrypt(EncKey_S, NonceBytes_S, "MATRIX_QR_CODE_LOGIN_INITIATE")
Nonce_S := Nonce_S + 1
LoginInitiateMessage := UnpaddedBase64(TaggedCiphertext) || "|" || UnpaddedBase64(Sp)
```

Device S then sends the **LoginInitiateMessage** as the payload to the rendezvous session using a `PUT` request with
`Content-Type` header set to `text/plain`.

5. **Device G confirms**

Device G receives **LoginInitiateMessage** (potentially coming from Device S) from the insecure rendezvous session by
polling with `GET` requests.

It then does the reverse of the previous step, obtaining **Sp**, deriving the shared secret using **Gs** and **Sp**,
discarding **Gs**, deriving the two symmetric encryption keys **EncKey_S** and **EncKey_G**, then finally
decrypting (and authenticating) the **TaggedCiphertext** using **EncKey_S**, obtaining a plaintext.

It checks that the plaintext matches the string `MATRIX_QR_CODE_LOGIN_INITIATE`, failing and aborting if not.

It then responds with a dummy payload containing the string `MATRIX_QR_CODE_LOGIN_OK` encrypted with **SH** calculated
as follows:

```
Nonce_G := 1
NonceBytes_G := ToLowEndianBytes(Nonce_G)[..12]
TaggedCiphertext := ChaCha20Poly1305_Encrypt(EncKey_G, NonceBytes_G, "MATRIX_QR_CODE_LOGIN_OK")
Nonce_G := Nonce_G + 1
LoginOkMessage := UnpaddedBase64Encode(TaggedCiphertext)
```

Device G sends **LoginOkMessage** as the payload via `PUT` request with `Content-Type` header set to `text/plain` to the
insecure rendezvous session.

6. **Verification by Device S**

Device S receives a response over the insecure rendezvous session by polling with `GET` requests, potentially from
Device G.

It decrypts (and authenticates) it using the previously computed encryption key, which will succeed provided the payload
was indeed sent by Device G. It then verifies the plaintext matches `MATRIX_QR_CODE_LOGIN_OK`, failing otherwise.

```
Nonce_G := 1
(TaggedCiphertext, Sp) := Unpack(Message)
NonceBytes := ToLowEndianBytes(Nonce)[..12]
Plaintext := ChaCha20Poly1305_Decrypt(EncKey_G, NonceBytes, TaggedCiphertext)
Nonce_G := Nonce_G + 1

unless Plaintext == "MATRIX_QR_CODE_LOGIN_OK":
     FAIL
```

If the above was successful, Device S then calculates a two digit **CheckCode** code derived from **SH**, **Gp** and
**Sp**:

```
CheckBytes := HKDF_SHA256(SH, "MATRIX_QR_CODE_LOGIN_CHECKCODE|" || Gp "|" || Sp , salt=0, size=2)
CheckCode := NumToString(CheckBytes[0] % 10) || NumToString(CheckBytes[1] % 10)
```

Device S then displays an indicator to the user that the secure channel has been established and that the **CheckCode**
should be entered on the other device when prompted. Example wording could say "Secure connection established. Enter the
code XY on your other device."

7. **Out-of-band confirmation**

**Warning**: *This step is crucial for the security of the scheme since it overcomes the aforementioned limitation of
ECIES.*

Device G asks the user to enter the **CheckCode** that is being displayed on Device S.

The purpose of the code being entered is to ensure that the user has actually checked their other device rather than
just pressing "continue", and that the Device S has been able to determine that the channel is secure.

Device G compares the code that the user has entered with the **CheckCode** that it calculates using the same mechanism
as before:

```
CheckBytes := HKDF_SHA256(SH, "MATRIX_QR_CODE_LOGIN_CHECKCODE|" || Gp "|" || Sp , salt=0, size=2)
CheckCode := NumToString(CheckBytes[0] % 10) || NumToString(CheckBytes[1] % 10)
```

If the code that the user enters matches then the secure channel is established.

Subsequent payloads sent from G should be encrypted using **EncKey_G**, while payloads sent from S should be
encrypted with **EncKey_S**, incrementing the corresponding nonce for each message sent/received.

#### Sequence diagram

The sequence diagram for the above is as follows:

```mermaid
sequenceDiagram
    participant G as Device G
    participant Z as Rendezvous server
    participant S as Device S

    note over G,S: 1) Devices G and S each generate an ephemeral Curve25519 key pair

    activate G
    note over G: 2) Device G creates a rendezvous session as follows
    G->>+Z: POST /_matrix/client/rendezvous
    Z->>-G: 201 Created<br>Location: /_matrix/client/rendezvous/abc-def<br>ETag: 1

    note over G: 3) Device G generates and displays a QR code containing<br>its ephemeral public key and the rendezvous session URL

    G-->>S: Device S scans the QR code shown by Device G
    deactivate G

    activate S
    note over S: Device S validates QR scanned and the rendezvous session URL

    S->>+Z: GET /_matrix/client/rendezvous/abc-def
    Z->>-S: 200 OK<br>ETag: 1

    note over S: 4) Device S computes SH, EncKey_S, EncKey_G and LoginInitiateMessage.<br>It sends LoginInitiateMessage via the rendezvous session
    S->>+Z: PUT /_matrix/client/rendezvous/abc-def<br>If-Match: 1<br>Body: LoginInitiateMessage
    Z->>-S: 202 Accepted<br>ETag: 2
    deactivate S

    G->>+Z: GET /_matrix/client/rendezvous/abc-def<br>If-None-Match: 1
    activate G
    Z->>-G: 200 OK<br>ETag: 2<br>Body: Data

    note over G: 5) Device G attempts to parse Data as LoginInitiateMessage after calculating SH, EncKey_S and
    EncKey_G
    note over G: Device G checks that the plaintext matches MATRIX_QR_CODE_LOGIN_INITIATE

    note over G: Device G computes LoginOkMessage and sends to the rendezvous session

    G->>+Z: PUT /_matrix/client/rendezvous/abc-def<br>If-Match: 2<br>Body: LoginOkMessage
    Z->>-G: 202 Accepted<br>ETag: 3
    deactivate G

    activate S
    S->>+Z: GET /_matrix/client/rendezvous/abc-def<br>If-None-Match: 2
    Z->>-S: 200 OK<br>ETag: 3<br>Body: Data

    note over S: 6) Device S attempts to parse Data as LoginOkMessage
    note over S: Device S checks that the plaintext matches MATRIX_QR_CODE_LOGIN_OK

    note over S: If okay, Device S calculates the CheckCode to be displayed
    note over S: Device S displays a green checkmark, "secure connection established" and the CheckCode
    note over S: Device S knows that the channel is secure
    deactivate S

    note over G: 7) Device G asks the user to confirm that the other device is showing a green checkmark and enter the CheckCode
    note over G: If the user enters the correct CheckCode and confirms that a green checkmark is shown then Device G knows that the channel is secure
```

#### Secure operations

Conceptually, once established, the secure channel offers two operations, `SecureSend` and `SecureReceive`, which wrap
the `Send` and `Receive` operations offered by the rendezvous session API to securely send and receive data between two devices.

At the end of the establishment phase, the next nonce for each device should be `1`.

Device G sets:

```
Nonce_G := 1
Nonce_S := 1
```

Device S sets:

```
Nonce_G := 1
Nonce_S := 1
```

#### Threat analysis

In an attack scenario, we add a participant called Specter with the following capabilities:

- Specter is present for QR code generation/scanning ("shoulder-surfing") and can scan the code themselves.
- Specter has full control over the network (in a Dolev-Yao sense), being able to observe and modify all traffic.
- Specter controls both the homeserver and the rendezvous server.

##### Replay protection

Due to use of ephemeral key pairs which are immediately discarded after use, each QR code login session derives a unique
secret so payloads from earlier sessions cannot be replayed. Each payload in the session is unique and expected only
once. Finally, the use of deterministic nonces prevents any possibility of replay.

##### Pure Dolev-Yao attacker

An attacker with control over the network but _not_ present for the QR code scanning cannot thwart the process since
they are unable to obtain the ephemeral key **Gp** of Device G.

##### Shoulder-surfing attacker (Specter)

Since Device G has no way of authenticating Device S, an attacker present for the QR code scanning can learn **Gp** and
attempt to mimic Device S in order to get their Device S signed in instead.

- In step 3, Specter can shoulder surf the QR code scanning to obtain **Gp**.
- In step 4, Specter can intercept S's payload and replace it with a payload of their own, replacing  **Sp** with its
own key.
- The attack is only thwarted in step 7, because Device S won't ever display the indicator of success to the user. The
user then must cancel the process on Device G, preventing it from sharing any sensitive material.

### The OIDC login part and set up of E2EE

Once the secure channel has been established, the two devices can then communicate securely.

#### Login via OIDC Device Authorization Grant

In this section the sequence of steps depends on whether the new device generated or scanned the QR code.

For example, in the case that the new device scanned the QR code it is the first to do a `SecureSend` whereas if the new
device generated the QR then the existing device is the first to do a `SecureSend`.

This can make it hard to read what is going on.

1. **Homeserver discovery**

The new device needs to know which homeserver it will be authenticating with.

In the case that the new device scanned the QR code then the homeserver base URL can be taken from the QR code and the
new device proceeds to step 2 immediately.

Otherwise the new device waits to be informed by receiving an `m.login.protocols` message from the existing device.

The existing device would need to determine which "protocols" are available for the new device to use.

Currently this could only be device_authorization_grant meaning the OIDC Provider supports the
`urn:ietf:params:oauth:grant-type:device_code` grant type.

If it is available then the existing device informs the new device by sending the `m.login.protocols` message with the
homeserver specified:

*Existing device => New device via secure channel*

```json
{
    "type": "m.login.protocols",
    "protocols": ["device_authorization_grant"],
    "homeserver": "https://synapse-oidc.lab.element.dev"
}
```

2. **New device checks if it can use an available protocol**

Once the existing device knows which homeserver it is to use it then:

- checks that the homeserver is using delegated OIDC by calling `GET /_matrix/client/v1/auth_issuer` from [MSC2965](https://github.com/matrix-org/matrix-spec-proposals/pull/2965):

*New device => Homeserver via HTTP*

```http
GET /_matrix/client/v1/auth_issuer HTTP/1.1
Host: synapse-oidc.lab.element.dev
Accept: application/json
```

With response like:

```http
200 OK
Content-Type: application/json

{
    "issuer": "https://auth-oidc.lab.element.dev/"
}
```

- parses the OIDC Provider (`issuer`) from the response
- fetches the OIDC Provider metadata as per [MSC2965](https://github.com/matrix-org/matrix-spec-proposals/pull/2965):

*New device => OIDC Provider via HTTP*

```http
GET /.well-known/openid-configuration HTTP/1.1
Host: auth-oidc.lab.element.dev
Accept: application/json
```

With response like:

```http
200 OK
Content-Type: application/json

{
    "issuer": "https://auth-oidc.lab.element.dev/",
    "authorization_endpoint": "https://auth-oidc.lab.element.dev/authorize",
    "token_endpoint": "https://auth-oidc.lab.element.dev/oauth2/token",
    "jwks_uri": "https://auth-oidc.lab.element.dev/oauth2/keys.json",
    "registration_endpoint": "https://auth-oidc.lab.element.dev/oauth2/registration",
    "scopes_supported": ["openid", "email"],
    "response_types_supported": [...],
    "response_modes_supported": [...],
    "grant_types_supported": [
        "authorization_code",
        "refresh_token",
        "client_credentials",
        "urn:ietf:params:oauth:grant-type:device_code"
    ],
    ...
    "device_authorization_endpoint": "https://auth-oidc.lab.element.dev/oauth2/device"
}
```

- either does Dynamic Client Registration as per [MSC2966](https://github.com/matrix-org/matrix-spec-proposals/pull/2966)
or uses a static OIDC client_id. We will use `my_client_id` as an example `client_id`.

- sends a [RFC8628 Device Authorization Request](https://datatracker.ietf.org/doc/html/rfc8628#section-3.1) to the OIDC
Provider using the `device_authorization_endpoint`:

*New device => OIDC Provider via HTTP*

```http
POST /oauth2/device HTTP/1.1
Host: auth-oidc.lab.element.dev
Content-Type: application/x-www-form-urlencoded

client_id=my_client_id&scope=openid%20urn%3Amatrix%3Aclient%3Aapi%3A%2A%20urn%3Amatrix%3Aclient%3Adevice%3AABCDEGH
```

With response like:

```http
200 OK
Content-Type: application/json

{
    "device_code": "GmRhmhcxhwAzkoEqiMEg_DnyEysNkuNhszIySk9eS",
    "user_code": "123456",
    "verification_uri": "https://auth-oidc.lab.element.dev/link",
    "verification_uri_complete": "https://auth-oidc.lab.element.dev/link?code=123456",
    "expires_in": 1800,
    "interval": 5
}
```

- parses the [Device Authorization Response](https://datatracker.ietf.org/doc/html/rfc8628#section-3.2) above

At this point the new device knows that, subject to the user consenting, it should be able to complete the login

3. **New device informs existing device that it wants to use the `device_authorization_grant`**

At this point, the new device should ensure it has generated its Olm account, so that it has its Curve25519 and Ed25519
device identity keys.

It then sends a `m.login.protocol` message to the existing device, containing:

- An indicator that it wants to use protocol `device_authorization_grant`
- The `verification_uri`
- The `verification_uri_complete`, if present
- The device ID it will be using, which MUST equal the unpadded base64-encoded form of the Curve25519 identity key of
  the new device

*New device => Existing device via secure channel*

```json
{
<<<<<<< HEAD
 "type": "m.login.protocol",
  "protocol": "device_authorization_grant",
 "device_authorization_grant": {
  "verification_uri": "https://auth-oidc.lab.element.dev/link",
  "verification_uri_complete": "https://auth-oidc.lab.element.dev/link?code=123456"
 },
 "device_id": "3C5BFWi2Y8MaVvjM8M22DBmh24PmgR0nPvJOIArzgyI"
=======
    "type": "m.login.protocol",
    "protocol": "device_authorization_grant",
    "device_authorization_grant": {
        "verification_uri": "https://auth-oidc.lab.element.dev/link",
        "verification_uri_complete": "https://auth-oidc.lab.element.dev/link?code=123456"
    },
    "device_id": "ABCDEFGH"
>>>>>>> d8c62ed8
}
```

The sequence for steps 1 to 3 is as follows: (the sequence depending on which device  has scanned the code varies for readability)

_New device scanned QR code:_

```mermaid
sequenceDiagram
    title: Variant: New device scanned QR code
    participant E as Existing device <br>already signed in
    participant Z as Rendezvous server
    participant N as New device <br>wanting to sign in
    participant OP as OIDC Provider
    participant HS as Homeserver


    rect rgba(255,0,0, 0.1)
    #alt if New device scanned QR code
        note over N: New device completes checks from secure channel establishment step 6 - it now trusts the channel
        note over N: 1) New device got Homeserver base URL from QR code

    #else if Existing device scanned QR code
    #    note over E: Existing device completes step 6
    #    note over E: Existing device displays checkmark and CheckCode
    #    note over E: 1) Existing device sends m.login.protocols message
    #    E->>Z: SecureSend({"type":"m.login.protocols", "protocols":["device_authorization_grant],<br> "homeserver": "https://matrix-client.matrix.org"})
    #    note over N: New device waits for user to confirm secure channel from step 7
    #    Z->>N: SecureReceive() => {"type":"m.login.protocols", "protocols":["device_authorization_grant],<br> "homeserver": "https://matrix-client.matrix.org"}
    #    note over N: If user enters the correct CheckCode and confirms checkmark<br>then new device now trusts the channel, and uses the homeserver provided
    end


    rect rgba(0,255,0, 0.1)
    note over N: 2) New device checks if it can use an available protocol:

        N->>+HS: GET /_matrix/client/v1/auth_issuer
    activate N
        HS-->>-N: 200 OK {"issuer": "https://id.matrix.org"}
        Note over N: New device checks that it can communicate<br> with the issuer (OIDC Provider). Completing dynamic registration if needed 
        N->>+OP: GET /.well-known/openid-configuration
        OP->>-N: 200 OK {..., "device_authorization_endpoint":<br> "https://id.matrix.org/auth/device", ...}
        Note over N: Device now knows the OP and what the endpoint is, so then attempts to start the login
        N->>+OP: POST /auth/device client_id=xyz&scope=openid+urn:matrix:api:*+urn:matrix:device:ABCDEFGH...
        OP->>-N: 200 OK {"user_code": "123456",<br>"verification_uri_complete": "https://id.matrix.org/device/abcde",<br>"expires_in_ms": 120000, "device_code": "XYZ", "interval": 1}
        note over N: 3) New device informs existing device of choice of protocol:
        N->>Z: SecureSend({"type": "m.login.protocol", "protocol": "device_authorization_grant",<br> "device_authorization_grant":{<br>"verification_uri_complete": "https://id.matrix.org/device/abcde",<br>"verification_uri": ...,<br>"device_id": "3C5BFWi2Y8MaVvjM8M22DBmh24PmgR0nPvJOIArzgyI"})

    deactivate N
    end

    rect rgba(255,0,0, 0.1)
    # alt if New device scanned QR code
        note over N: New device displays checkmark and CheckCode
        note over E: Existing device waits for user to enter CheckCode<br>and confirm secure channel from step 7
    end

    rect rgba(0,255,0, 0.1)
        Z->>E: SecureReceive() => {"type": "m.login.protocol", "protocol": "device_authorization_grant",<br> "device_authorization_grant":{<br>"verification_uri_complete": "https://id.matrix.org/device/abcde",<br>"verification_uri": ...},<br>"device_id": "3C5BFWi2Y8MaVvjM8M22DBmh24PmgR0nPvJOIArzgyI"}
    end

    rect rgba(255,0,0, 0.1)
    # alt if New device scanned QR code
        note over E: If user entered correct CheckCode<br>and confirms checkmark then existing device now trusts the channel
    end


    rect rgba(0,255,0, 0.1)
    note over E: Existing device checks that requested protocol is supported

    alt if requested protocol is not valid
        E->>N: SecureSend({"type":"m.login.failure", "reason":"unsupported_protocol",<br>"homeserver": "https://matrix-client.matrix.org})
    end
    end
```

_Existing device scanned QR code:_

```mermaid
sequenceDiagram
    title: Variant: Existing device scanned QR code
    participant E as Existing device <br>already signed in
    participant Z as Rendezvous server
    participant N as New device <br>wanting to sign in
    participant OP as OIDC Provider
    participant HS as Homeserver


    #alt if New device scanned QR code
    #    note over N: New device completes checks from secure channel establishment step 6 - it now trusts the channel
    #    note over N: 1) New device got Homeserver base URL from QR code

    rect rgba(0,0,255, 0.1)
    #else if Existing device scanned QR code
        note over E: Existing device completes step 6
        note over E: Existing device displays checkmark and CheckCode
        note over E: 1) Existing device sends m.login.protocols message
        E->>Z: SecureSend({"type":"m.login.protocols", "protocols":["device_authorization_grant],<br> "homeserver": "https://matrix-client.matrix.org"})
        note over N: New device waits for user to confirm secure channel from step 7
        Z->>N: SecureReceive() => {"type":"m.login.protocols", "protocols":["device_authorization_grant],<br> "homeserver": "https://matrix-client.matrix.org"}
        note over N: If user enters the correct CheckCode and confirms checkmark<br>then new device now trusts the channel, and uses the homeserver provided
    end


    rect rgba(0,255,0, 0.1)
    note over N: 2) New device checks if it can use an available protocol:
        N->>+HS: GET /_matrix/client/v1/auth_issuer
    activate N
        HS-->>-N: 200 OK {"issuer": "https://id.matrix.org"}
        Note over N: New device checks that it can communicate<br> with the issuer (OIDC Provider). Completing dynamic registration if needed 
        N->>+OP: GET /.well-known/openid-configuration
        OP->>-N: 200 OK {..., "device_authorization_endpoint":<br> "https://id.matrix.org/auth/device", ...}
        Note over N: Device now knows the OP and what the endpoint is, so then attempts to start the login
        N->>+OP: POST /auth/device client_id=xyz&scope=openid+urn:matrix:api:*+urn:matrix:device:ABCDEFGH...
        OP->>-N: 200 OK {"user_code": "123456",<br>"verification_uri_complete": "https://id.matrix.org/device/abcde",<br>"expires_in_ms": 120000, "device_code": "XYZ", "interval": 1}
        note over N: 3) New device informs existing device of choice of protocol:
        N->>Z: SecureSend({"type": "m.login.protocol", "protocol": "device_authorization_grant",<br> "device_authorization_grant":{<br>"verification_uri_complete": "https://id.matrix.org/device/abcde",<br>"verification_uri": ...},<br>"device_id": "3C5BFWi2Y8MaVvjM8M22DBmh24PmgR0nPvJOIArzgyI"})

    deactivate N
    end

    # alt if New device scanned QR code
    #    note over N: New device displays checkmark and CheckCode
    #    note over E: Existing device waits for user to enter CheckCode<br>and confirm secure channel from step 7
    #end

    rect rgba(0,255,0, 0.1)
        Z->>E: SecureReceive() => {"type": "m.login.protocol", "protocol": "device_authorization_grant",<br> "device_authorization_grant":{<br>"verification_uri_complete": "https://id.matrix.org/device/abcde",<br>"verification_uri": ...},<br>"device_id": "3C5BFWi2Y8MaVvjM8M22DBmh24PmgR0nPvJOIArzgyI"}
    end

    # alt if New device scanned QR code
    #    note over E: If user entered correct CheckCode<br>and confirms checkmark then existing device now trusts the channel
    #end


    rect rgba(0,255,0, 0.1)
    note over E: Existing device checks that requested protocol is supported

    alt if requested protocol is not valid
        E->>N: SecureSend({"type":"m.login.failure", "reason":"unsupported_protocol",<br>"homeserver": "https://matrix-client.matrix.org})
    end
    end
```

Then we continue with the actual login:

4. **New device waits for approval from OIDC Provider**

On receipt of the `m.login.protocol_accepted` message:

- In accordance with [RFC8628](https://datatracker.ietf.org/doc/html/rfc8628#section-3.3.1) the new device must display
the `user_code` in order that the user can confirm it on the OIDC Provider if required.
- The new device then starts to poll the OIDC Provider by making
[Device Access Token Requests](https://datatracker.ietf.org/doc/html/rfc8628#section-3.4) using the interval and bounded
by `expires_in`.

*New device => OIDC Provider via HTTP*

```http
POST /oauth2/token HTTP/1.1
Host: auth-oidc.lab.element.dev
Content-Type: application/x-www-form-urlencoded

grant_type=urn%3Aietf%3Aparams%3Aoauth%3Agrant-type%3Adevice_code
      &device_code=GmRhmhcxhwAzkoEqiMEg_DnyEysNkuNhszIySk9eS
      &client_id=my_client_id
```

- It then parses the [Device Access Token Response](https://datatracker.ietf.org/doc/html/rfc8628#section-3.5) and
handles the different responses
- If the user consents in the next step then the new device will receive an `access_token` and `refresh_token` etc. as
normal for OIDC with MSC3861.

5. **User is asked by OIDC Provider to consent on existing device**

On receipt of the `m.login.protocol` message above, and having completed step 7 of the secure channel establishment, the
existing device then asserts that there is no existing device corresponding to the `device_id` from the
`m.login.protocol` message.

It does so by calling [GET /_matrix/client/v3/devices/<device_id>](https://spec.matrix.org/v1.9/client-server-api/#get_matrixclientv3devicesdeviceid)
and expecting to receive an HTTP 404 response.

If the device already exists then the login request should be rejected with an `m.login.failure` and reason `device_already_exists`.

If no existing device was found then the existing device opens the `verification_uri_complete` - falling back to the
`verification_uri`, if `verification_uri_complete` isn't present - in a system browser.

Ideally this is in a trusted/secure environment where the cookie jar and password manager features are available. e.g.
on iOS this could be a `ASWebAuthenticationSession`

The existing device then sends an acknowledgement message to let the other device know that the consent process is in progress:

*Existing device => New device via secure channel*

```json
{
    "type": "m.login.protocol_accepted"
}
```

The user is then prompted to consent by the OIDC Provider. They may be prompted to undertake additional actions by the
OIDC Provider such as 2FA, but this is all handled within the browser.

Note that the existing device does not see the new access token. This is one of the benefits of the OIDC architecture.

The sequence diagram for steps 4 and 5 is as follows:

```mermaid
sequenceDiagram
    participant E as Existing device <br>already signed in
    participant UA as Web Browser
    participant N as New device <br>wanting to sign in
    participant OP as OIDC Provider
    participant HS as Homeserver

    rect rgba(0,255,0, 0.1)

        par
            E->>N: SecureSend({"type":"m.login.protocol_accepted"})
        note over N: 4) New device polls the OIDC Provider awaiting the outcome as per RFC8628 OIDC
            loop Poll for result at interval <interval> seconds
                N->>OP: POST /token client_id=xyz<br>&grant_type=urn:ietf:params:oauth:grant-type:device_code<br>&device_code=XYZ
                alt pending
                    OP-->>N: 400 Bad Request {"error": "authorization_pending"}
                else granted
                    OP-->>N: 200 OK {"access_token": "...", "token_type": "Bearer", ...}
                    N->>E: SecureSend({ "type": "m.login.success", "proof": base64_encoded_proof_of_identity_key_ownership })
                    Note over N: Device now has an access_token and can start to talk to the homeserver
                else denied
                    OP-->>N: 400 Bad Request {"error": "authorization_declined"}
                    N->>E: SecureSend({"type":"m.login.declined"})
                else expired
                    OP-->>N: 400 Bad Request {"error": "expired_token"}
                    N->>E: SecureSend({"type":"m.login.failure", "reason": "authorization_expired"})
                end
            end
        and
            E->>UA: 5) Existing device opens <br>verification_uri_complete (with fallback to verification_uri)<br> in the system web browser/ASWebAuthenticationSession:
            Note over E: n.b. in the case of a Web Browser the user needs to have<br> clicked a button in order for the navigation to happen
            rect rgba(240,240,240,0.5)
                UA->>OP: GET https://id.matrix.org/device/abcde
                OP->>UA: <html/> consent screen showing the user_code
                UA->>OP: POST /allow or /deny
            end
            Note over UA: User closes browser
        end
    end
```

The reader will note that the `m.login.success` contains a proof that the new device owns the identity key it had
previously committed to, in the `m.login.protocol` step. This is explained in the next section.

#### Secret sharing and device verification

Once the new device has logged in and obtained an access token it will want to obtain the secrets necessary to set up
end-to-end encryption on the device and make itself cross-signed.

Before sharing the end-to-end encryption secrets the existing device should validate that the new device has
successfully obtained an access token from the OIDC Provider. The purpose of this is so that, if the user or OIDC
Provider has disallowed the login, the secrets are not leaked.

If checked successfully then the existing device sends the following secrets to the new device:

- The private cross-signing key triplet: MSK, SSK, USK
- The backup recovery key and the currently used backup version.

This is achieved as following:

1. **Existing device confirms that a device with the previously committed-to device ID (device identity key) has indeed logged in successfully**

On receipt of an `m.login.success` message the existing device queries the homeserver to check that the is a device online
with the corresponding device_id (from the `m.login.protocol` message).

It does so by calling [GET /_matrix/client/v3/devices/<device_id>](https://spec.matrix.org/v1.9/client-server-api/#get_matrixclientv3devicesdeviceid)
and expecting to receive an HTTP 200 response.

If the device isn't immediately visible it can repeat the `GET` request for up to, say, 10 seconds to allow for any latency.

If no device is found then the process should be stopped.

2. **Existing device confirms that the new device owns the private part of the committed-to device identity key**

The new device then proves it controls the private key to which it previously committed. It does this by doing an ECDH
between the committed-to identity key and the other device's secure channel ephemeral key to derive a shared secret,
which is used to construct a proof of ownership based on HMAC-SHA256. Due to the properties of ECDH, the other device
knows that the new device can only do this if it possesses the private part of the committed-to identity key.

The new device does:

```
SH := ECDH(Is, Ep)
ProofKey := HKDF_SHA256(SH, "MATRIX_QR_CODE_LOGIN_PROOFKEY|" || Ip || "|" || Ep, salt=0, size=32)
ProofBytes := HMAC_SHA256(ProofKey, "MATRIX_QR_CODE_PROOF_OF_POSSESSION")
Proof := UnpaddedBase64Encode(ProofBytes)
```

And sends the **Proof** to the existing device.

The existing device does the following to verify the proof:

```
ProofBytes := UnpaddedBase64_Decode(Proof)

SH := ECDH(Es, Ip)
ProofKey := HKDF_SHA256(SH, "MATRIX_QR_CODE_LOGIN_PROOFKEY|" || Ip || "|" || Ep, salt=0, size=32)

unless HMAC_SHA256(ProofKey, "MATRIX_QR_CODE_PROOF_OF_POSSESSION") == ProofBytes:
    FAIL
```

```json
{
    "type": "m.login.success",
    "proof": "$Proof"
}
```

3. **Existing device shares secrets with new device**

If both previous steps succeeded, the existing device proceeds to send a `m.login.secrets` message via the secure
channel:

```json
{
<<<<<<< HEAD
  "type": "m.login.secrets",
  "cross_signing": {
      "master_key": "$base64_of_the_key",
      "self_signing_key": "$base64_of_the_key",
      "user_signing_key": "$base64_of_the_key"
  },
  "backup": {
      "algorithm": "foobar",
      "key": "$base64_of_the_backup_recovery_key",
      "backup_version": "version_string"
  }
=======
    "type": "m.login.secrets",
    "cross_signing": {
        "master_key": "$base64_of_the_key",
        "self_signing_key": "$base64_of_the_key",
        "user_signing_key": "$base64_of_the_key"
    },
    "backup": {
        "algorithm": "foobar",
        "key": "base64_of_the_backup_recovery_key",
        "backup_version": "version_string"
    }
>>>>>>> d8c62ed8
}
```

3. **New device cross-signs itself and uploads device keys**

On receipt of the `m.login.secrets` message the new device can store the secrets locally

The new device can then generate the cross-signing signature for itself.

It can then use a single request to upload the device keys and cross signing signature. This removes the chance of other
devices seeing the new device as unverified, incorrectly prompting the user to verify the already verified device.

The request would look just like any other `/keys/upload` request, it would just include one additional signature, the
one from the self-signing key. The request would look like follows:

```http
POST /_matrix/client/v3/keys/upload HTTP/1.1
Host: synapse-oidc.lab.element.dev
Content-Type: application/json

{
    "device_keys": {
        "algorithms": [
            "m.olm.v1.curve25519-aes-sha2",
            "m.megolm.v1.aes-sha2"
        ],
        "device_id": "3C5BFWi2Y8MaVvjM8M22DBmh24PmgR0nPvJOIArzgyI",
        "keys": {
            "curve25519:3C5BFWi2Y8MaVvjM8M22DBmh24PmgR0nPvJOIArzgyI": "3C5BFWi2Y8MaVvjM8M22DBmh24PmgR0nPvJOIArzgyI",
            "ed25519:3C5BFWi2Y8MaVvjM8M22DBmh24PmgR0nPvJOIArzgyI": "b8gROFh+UIHLD/obY0+IlxoWiGtYVhKdqixvw4QHcN8"
        },
        "signatures": {
            "@testing_35:morpheus.localhost": {
                "ed25519:3C5BFWi2Y8MaVvjM8M22DBmh24PmgR0nPvJOIArzgyI": "ziHEUIsHnrYBH4CqYpN1JC/ex3t4VG3zvo16D8ORqN6yAErpsKsnd/5LDdZERIOB1MGffKGfCL6ny5V7rT9FCQ",
                "ed25519:bkYgAVUNqvuyy8b1w09utJNJxBvK3hZB65xxoLPVzFol": "p257k0tfPF98OIDuXnFSJS2DmVlxO4sgTHdF41DTdZBCpTZfPwok6iASo3xMRKdyy3WMEgkQ6lzhEyRKKZBGBQ"
            }
        },
        "user_id": "@testing_35:morpheus.localhost"
    }
}
```

The sequence diagram for this would look as follows:

```mermaid
sequenceDiagram
    participant E as Existing device <br>already signed in
    participant N as New device <br>wanting to sign in
    participant OP as OIDC Provider
    participant HS as Homeserver

    rect rgba(0,255,0, 0.1)
            rect rgb(191, 223, 255)
note over N,E: This step is duplicated from the previous section for readability
              N-->>+E: { "type": "m.login.success" }
            end

            Note over E: 1) Existing device checks that the device is actually online
            E->>HS: GET /_matrix/client/v3/devices/{device_id}
activate HS

            alt is device not found
              note over E: We should wait and retry for 10 seconds
              HS->>E: 404 Not Found
              E->>N: { "type": "m.login.failure", "reason": "device_not_found" }
            else is device found
              HS->>E: 200 OK
deactivate HS

              E->>-N: 2) { "type": "m.login.secrets", "cross_signing": {...}, "backup": {...} }

              activate N
              note over N: 3) New device stores the secrets locally

alt is cross_signing present in m.login.secrets?
note over N: New device signs itself
              note over N: New device uploads device keys and cross-signing signature:
              N->>+HS: POST /_matrix/client/v3/keys/upload
              HS->>-N: 200 OK

else
              note over N: New device uploads device keys only:
              N->>+HS: POST /_matrix/client/v3/keys/upload
              HS->>-N: 200 OK
end

alt is backup present in m.login.secrets?
              note over N: New device connects to room-key backup
end

note over N: All done!
              deactivate N
            end
    end
```

#### Message reference

These are the messages that are exchanged between the devices via the secure channel to negotiate the sign in and set up
of E2EE.

##### `m.login.protocols`

Sent by: existing device

Purpose: to state the available protocols for signing in. At the moment only "`device_authorization_grant` is supported

Fields:

|Field|Type||
|--- |--- |--- |
|`type`|required `string`|`m.login.protocols`|
|`protocols`|required `string[]`|Array of: one of: `device_authorization_grant` |
|`homeserver`|required `string`|The base URL of the homeserver|

```json
{
    "type": "m.login.protocols",
    "protocols": ["device_authorization_grant"],
    "homeserver": "https://matrix-client.matrix.org"
}
```

##### `m.login.protocol`

Sent by: new device

Purpose: the new device sends this to indicate which protocol it intends to use

Fields:

|Field|Type||
|--- |--- |--- |
|`type`|required `string`|`m.login.protocol`|
|`protocol`|required `string`|One of: `device_authorization_grant`|
|`device_authorization_grant`|Required `object` where `protocol` is `device_authorization_grant`|These values are taken from the RFC8628 Device Authorization Response that the new device received from the OIDC Provider: <table> <tr> <td><strong>Field</strong> </td> <td><strong>Type</strong> </td> </tr> <tr> <td><code>verification_uri</code> </td> <td>required <code>string</code> </td> </tr> <tr> <td><code>verification_uri_complete</code> </td> <td><code>string</code> </td> </tr></table>|
|`device_id`|required `string`|The device ID that the new device will use|

Example:

```json
{
    "type": "m.login.protocol",
    "protocol": "device_authorization_grant",
    "device_authorization_grant": {
        "verification_uri_complete": "https://id.matrix.org/device/abcde",
        "verification_uri": "..."
    },
    "device_id": "ABCDEFGH"
}
```

##### `m.login.protocol_accepted`

Sent by: existing device

Purpose: Indicates that the existing device has accepted the protocol request and will open the `verification_uri` (or
`verification_uri_complete`) for the user to grant consent

Example:

```json
{
    "type":"m.login.protocol_accepted"
}
```

##### `m.login.failure`

Sent by: either device

Purpose: used to indicate a failure

Fields:

|Field|Type||
|--- |--- |--- |
|`type`|required `string`|`m.login.failure`|
|`reason`|required `string`| One of: <table> <tr> <td><strong>Value</strong> </td> <td><strong>Description</strong> </td> </tr><tr> <td><code>authorization_expired</code> </td> <td>The Device Authorization Grant expired</td> </tr> <tr> <td><code>device_already_exists</code> </td> <td>The device ID specified by the new client already exists in the Homeserver provided device list</td> </tr><tr><td><code>device_not_found</code></td><td>The new device is not present in the device list as returned by the Homeserver</td></tr><tr><td><code>unexpected_message_received</code></td><td>Sent by either device to indicate that they received a message of a type that they weren't expecting</td></tr><tr><td><code>unsupported_protocol</code></td><td>Sent by a device where no suitable protocol is available or the requested protocol requested is not supported</td></tr><tr><td><code>user_cancelled</code></td><td>Sent by either new or existing device to indicate that the user has cancelled the login</td></tr></table>|
|`homeserver`|`string`| When the existing device is sending this it can include the Base URL of the homeserver so that the new device can at least save the user the hassle of typing it in|

Example:

```json
{
    "type":"m.login.failure",
    "reason": "unsupported",
    "homeserver": "https://matrix-client.matrix.org"
}
```

##### `m.login.declined`

Sent by: existing device

Purpose: Indicates that the user declined the request

Fields:

|Field|Type||
|--- |--- |--- |
|`type`|required `string`|`m.login.declined`|

Example:

```json
{
    "type":"m.login.declined"
}
```

##### `m.login.success`

Sent by: new device

Purpose: to inform the existing device that it has successfully obtained an access token.

Fields:

|Field|Type||
|--- |--- |--- |
|`type`|required `string`|`m.login.success`|
|`proof`|required `string`|New device's proof of identity key ownership, base64-encoded|

Example:

```json
{
<<<<<<< HEAD
    "type": "m.login.success",
    "proof": base64_encoded_proof_of_identity_key_ownership
=======
    "type": "m.login.success"
>>>>>>> d8c62ed8
}
```

##### `m.login.secrets`

Sent by: existing device

Purpose: Shares the secrets used for cross-signing and room key backups

Fields:

|Field|Type||
|--- |--- |--- |
|`type`|required `string`|`m.login.secrets`|
|`cross_signing`|`object`|<table> <tr> <td><strong>Field</strong> </td> <td><strong>Type</strong> </td> <td> </td> </tr> <tr> <td><code>master_key</code></td> <td>required <code>string</code></td> <td>Unpadded base64 encoded private key </td> </tr> <tr> <td><code>self_signing_key</code></td> <td>required <code>string</code></td> <td>Unpadded base64 encoded private key </td> </tr> <tr> <td><code>user_signing_key</code></td> <td>required <code>string</code></td> <td>Unpadded base64 encoded private key </td> </tr></table>|
|`backup`|`object`|<table> <tr> <td>Field </td> <td>Type </td> <td> </td> </tr> <tr> <td><code>algorithm</code></td> <td>required <code>string</code></td> <td>One of the algorithms listed at <a href="https://spec.matrix.org/v1.9/client-server-api/#server-side-key-backups">https://spec.matrix.org/v1.9/client-server-api/#server-side-key-backups</a> </td> </tr> <tr> <td><code>key</code></td> <td>required <code>string</code></td> <td>Unpadded base64 encoded private/secret key</td> </tr> <tr> <td><code>backup_version</code></td> <td>required <code>string</code></td> <td>The backup version as returned by [`POST /_matrix/client/v3/room_keys/version`](https://spec.matrix.org/v1.10/client-server-api/#post_matrixclientv3room_keysversion)</td> </tr></table>|

Example:

```json
{
<<<<<<< HEAD
  "type": "m.login.secrets",
  "cross_signing": {
      "master_key": "$base64_of_the_key",
      "self_signing_key": "$base64_of_the_key",
      "user_signing_key": "$base64_of_the_key"
  },
  "backup": {
      "algorithm": "foobar",
      "key": "base64_of_the_backup_recovery_key",
      "backup_version": "version_string"
  }
=======
    "type": "m.login.secrets",
    "cross_signing": {
        "master_key": "$base64_of_the_key",
        "self_signing_key": "$base64_of_the_key",
        "user_signing_key": "$base64_of_the_key"
    },
    "backup": {
        "algorithm": "foobar",
        "key": "base64_of_the_backup_recovery_key",
        "backup_version": "version_string"
    }
>>>>>>> d8c62ed8
}
```

### QR code format

The proposed format of the QR code intends to be similar to that which is already described in the Client-Server API for
[device verification](https://spec.matrix.org/v1.9/client-server-api/#qr-code-format).

Additional modes are added to the byte used for "QR code verification mode" to allow for the two login intents: initiate
on a new device; reciprocate on an existing device;

The QR codes to be displayed and scanned using this format will encode binary strings in the general form:

- the ASCII string `MATRIX`
- one byte indicating the QR code version (must be `0x02`)
- one byte indicating the QR code intent/mode. Should be one of the following values:
  - `0x03` a new device wishing to initiate a login and self-verify
  - `0x04` an existing device wishing to reciprocate the login of a new device and self-verify that other device
- the ephemeral Curve25519 public key, as 32 bytes
- the rendezvous session URL encoded as:
  - two bytes in network byte order (big-endian) indicating the length in bytes of the rendezvous session URL as a UTF-8
  string
  - the rendezvous session URL as a UTF-8 string
- If the QR code intent/mode is `0x04` then the homeserver base URL encode as:
  - two bytes in network byte order (big-endian) indicating the length in bytes of the homeserver base URL as a UTF-8 string
  - the homeserver base URL as a UTF-8 string

For example, if Alice displays a QR code encoding the following binary string:

This indicates that Alice is a new device that wishes to initiate a login using her ephemeral public key of 
`0001020304050607...` (which is `AAECAwQFBg…` in base64), via the rendezvous session at URL `https:/…`.

#### Example for QR code generated on new device

A full example for a new device using ephemeral public key `2IZoarIZe3gOMAqdSiFHSAcA15KfOasxueUUNwJI7Ws` (base64
encoded) at rendezvous session `https://rendezvous.lab.element.dev/e8da6355-550b-4a32-a193-1619d9830668` is as follows: 
(Whitespace is for readability only)

```
4D 41 54 52 49 58 02  03
d8 86 68 6a b2 19 7b 78 0e 30 0a 9d 4a 21 47 48 07 00 d7 92 9f 39 ab 31 b9 e5 14 37 02 48 ed 6b
00 47
68 74 74 70 73 3a 2f 2f 72 65 6e 64 65 7a 76 6f 75 73 2e 6c 61 62 2e 65 6c 65 6d 65 6e 74 2e 64 65 76 2f 65 38 64 61 36 33 35 35 2d 35 35 30 62 2d 34 61 33 32 2d 61 31 39 33 2d 31 36 31 39 64 39 38 33 30 36 36 38
```

Which looks as follows as a QR with error correction level Q:

![Example QR for mode 0x03](images/4108-qr-mode03.png)

#### Example for QR code generated on existing device

A full example for an existing device using ephemeral public key `2IZoarIZe3gOMAqdSiFHSAcA15KfOasxueUUNwJI7Ws` (base64
encoded), at rendezvous session `https://rendezvous.lab.element.dev/e8da6355-550b-4a32-a193-1619d9830668` on homeserver
`https://matrix-client.matrix.org` is as follows: (Whitespace is for readability only)

```
4D 41 54 52 49 58 02  04
d8 86 68 6a b2 19 7b 78 0e 30 0a 9d 4a 21 47 48 07 00 d7 92 9f 39 ab 31 b9 e5 14 37 02 48 ed 6b
00 47
68 74 74 70 73 3a 2f 2f 72 65 6e 64 65 7a 76 6f 75 73 2e 6c 61 62 2e 65 6c 65 6d 65 6e 74 2e 64 65 76 2f 65 38 64 61 36 33 35 35 2d 35 35 30 62 2d 34 61 33 32 2d 61 31 39 33 2d 31 36 31 39 64 39 38 33 30 36 36 38
00 20
68 74 74 70 73 3a 2f 2f 6d 61 74 72 69 78 2d 63 6c 69 65 6e 74 2e 6d 61 74 72 69 78 2e 6f 72 67
```

Which looks as follows as a QR with error correction level Q:

![Example QR for mode 0x04](images/4108-qr-mode04.png)

### Discoverability of the capability

Before offering this capability it would make sense that the device can check the availability of the feature.

Where the homeserver is known:

1. Check if the homeserver has a rendezvous session API available (/versions) from this MSC
1. Check that the homeserver is using the OIDC architecture (/auth_issuer) from MSC2965
1. Check that the Device Authorization Grant is available on the OIDC Provider from MSC2965

For a new device it would need to know the homeserver ahead of time in order to do these checks.

Additionally the new device needs to either have an existing (i.e. static) OIDC client registered with the OIDC Provider
already, or the OIDC Provider must support and allow dynamic client registration as described in [MSC2966](https://github.com/matrix-org/matrix-spec-proposals/pull/2966).

## Potential issues

Because this is an entirely new set of functionality it should not cause issue with any existing Matrix functions or capabilities.

The proposed protocol requires the devices to have IP connectivity to the server which might not be the case in P2P scenarios.

## Alternatives

### Alternative to the rendezvous session protocol

#### Send-to-Device messaging

If you squint then this proposal looks similar in some regards to the existing
[Send-to-device messaging](https://spec.matrix.org/v1.9/client-server-api/#send-to-device-messaging) capability.

Whilst to-device messaging already provides a mechanism for secure communication between two Matrix clients/devices, a
key consideration for the anticipated login with QR capability is that one of the clients is not yet authenticated with
a homeserver.

Furthermore the client might not know which homeserver the user wishes to connect to.

Conceptually, one could create a new type of "guest" login that would allow the unauthenticated client to connect to a
homeserver for the purposes of communicating with an existing authenticated client via to-device messages.

Some considerations for this:

Where the "actual" homeserver is not known then the "guest" homeserver nominated by the new client would need to be
federated with the "actual" homeserver.

The "guest" homeserver would probably want to automatically clean up the "guest" accounts after a short period of time.

The "actual" homeserver operator might not want to open up full "guest" access so a second type of "guest" account might
be required.

Does the new device/client need to accept the T&Cs of the "guest" homeserver?

#### Other existing protocols

One could try and do something with STUN or TURN or [COAP](https://datatracker.ietf.org/doc/html/rfc7252).

#### Implementation details

Rather than requiring the devices to poll for updates, "long-polling" could be used instead similar to `/sync`. Or WebSockets.

### Alternative method of secret sharing

Instead of the existing device sharing the secrets bundle instead the existing device could cross-sign the new device
and then use to-device messaging for sharing the secrets.

For:

- You re-use existing secret sharing

Against:

- The existing device needs to wait for the new device to upload the device keys for it to sign the new device.
- Takes several round-trips for the secrets to be be shared which will add latency to the overall flow
- The backup cannot be immediately enabled since we received the backup version as well, something the `m.secret.send`
mechanism does not offer.
- The new device cannot upload the cross-signing signature with the device keys in a single request. This introduces a
chance of other devices seeing the new device as unverified, incorrectly prompting the user to verify the device that
will soon be verified.

## Security considerations

This proposed mechanism has been designed to protects users and their devices from the following threats:

- A malicious actor who is able to scan the QR code generated by the legitimate user.
- A malicious actor who can intercept and modify traffic on the application layer, even if protected by encryption like TLS.
- Both of the above at the same time.

Additionally, the OIDC Provider is able to define and enforce policies that can prevent a sign in on a new device.
Such policies depend on the OIDC Provider in use and could include, but are not limited to, time of day, day of the week,
source IP address and geolocation.

A threat analysis has been done within each of the key layers in the proposal above.

## Unstable prefix

While this feature is in development the new `POST` endpoint should be exposed using the following unstable prefix:

- `/_matrix/client/unstable/org.matrix.msc4108/rendezvous`

Additionally, the feature is to be advertised as unstable feature in the GET /_matrix/client/versions response, with the
key org.matrix.msc4108 set to true. So, the response could look then as following:

```json
{
    "versions": ["..."],
    "unstable_features": {
        "org.matrix.msc4108": true
    }
}
```

## Dependencies

This MSC builds on [MSC3861](https://github.com/matrix-org/matrix-spec-proposals/pull/3861) (and its dependencies) which
proposes the adoption of OIDC for authentication in Matrix.<|MERGE_RESOLUTION|>--- conflicted
+++ resolved
@@ -803,23 +803,13 @@
 
 ```json
 {
-<<<<<<< HEAD
- "type": "m.login.protocol",
-  "protocol": "device_authorization_grant",
- "device_authorization_grant": {
-  "verification_uri": "https://auth-oidc.lab.element.dev/link",
-  "verification_uri_complete": "https://auth-oidc.lab.element.dev/link?code=123456"
- },
- "device_id": "3C5BFWi2Y8MaVvjM8M22DBmh24PmgR0nPvJOIArzgyI"
-=======
     "type": "m.login.protocol",
     "protocol": "device_authorization_grant",
     "device_authorization_grant": {
         "verification_uri": "https://auth-oidc.lab.element.dev/link",
         "verification_uri_complete": "https://auth-oidc.lab.element.dev/link?code=123456"
     },
-    "device_id": "ABCDEFGH"
->>>>>>> d8c62ed8
+    "device_id": "3C5BFWi2Y8MaVvjM8M22DBmh24PmgR0nPvJOIArzgyI"
 }
 ```
 
@@ -1144,19 +1134,6 @@
 
 ```json
 {
-<<<<<<< HEAD
-  "type": "m.login.secrets",
-  "cross_signing": {
-      "master_key": "$base64_of_the_key",
-      "self_signing_key": "$base64_of_the_key",
-      "user_signing_key": "$base64_of_the_key"
-  },
-  "backup": {
-      "algorithm": "foobar",
-      "key": "$base64_of_the_backup_recovery_key",
-      "backup_version": "version_string"
-  }
-=======
     "type": "m.login.secrets",
     "cross_signing": {
         "master_key": "$base64_of_the_key",
@@ -1165,10 +1142,9 @@
     },
     "backup": {
         "algorithm": "foobar",
-        "key": "base64_of_the_backup_recovery_key",
+        "key": "$base64_of_the_backup_recovery_key",
         "backup_version": "version_string"
     }
->>>>>>> d8c62ed8
 }
 ```
 
@@ -1397,12 +1373,8 @@
 
 ```json
 {
-<<<<<<< HEAD
     "type": "m.login.success",
     "proof": base64_encoded_proof_of_identity_key_ownership
-=======
-    "type": "m.login.success"
->>>>>>> d8c62ed8
 }
 ```
 
@@ -1424,19 +1396,6 @@
 
 ```json
 {
-<<<<<<< HEAD
-  "type": "m.login.secrets",
-  "cross_signing": {
-      "master_key": "$base64_of_the_key",
-      "self_signing_key": "$base64_of_the_key",
-      "user_signing_key": "$base64_of_the_key"
-  },
-  "backup": {
-      "algorithm": "foobar",
-      "key": "base64_of_the_backup_recovery_key",
-      "backup_version": "version_string"
-  }
-=======
     "type": "m.login.secrets",
     "cross_signing": {
         "master_key": "$base64_of_the_key",
@@ -1445,10 +1404,9 @@
     },
     "backup": {
         "algorithm": "foobar",
-        "key": "base64_of_the_backup_recovery_key",
+        "key": "$base64_of_the_backup_recovery_key",
         "backup_version": "version_string"
     }
->>>>>>> d8c62ed8
 }
 ```
 
