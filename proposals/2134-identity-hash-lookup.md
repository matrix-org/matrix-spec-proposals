--- conflicted
+++ resolved
@@ -123,17 +123,10 @@
 `v1` versions of these endpoints may be disabled at the discretion of the
 implementation, and should return a HTTP 404 if so.
 
-<<<<<<< HEAD
 If an identity server is too old and a HTTP 404, 405 or 501 is received when
 accessing the `v2` endpoint, they should fallback to the `v1` endpoint instead.
 However, clients should be aware that plain-text 3pids are required, and should
 ask for user consent accordingly.
-=======
-If an identity server is too old and a HTTP 404 is received when accessing the
-`v2` endpoint, they should fallback to the `v1` endpoint instead. However,
-clients should be aware that plain-text 3PIDs are required, and should ask for
-user consent accordingly.
->>>>>>> 21e93a12
 
 ## Tradeoffs
 
