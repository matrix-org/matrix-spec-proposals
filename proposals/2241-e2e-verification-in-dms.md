# Key verification in DMs

Currently, key verification is done using `to_device` messages.  However, since
`to_device` messages are not part of a timeline, there is no user-visible
record of the key verification.

As well, the current key verification framework does not provide any feedback
when interacting with clients that do not support it; if a client does not
support the key verification framework, there is no way for users to discover
this other than waiting for a while and noticing that nothing is happening.

This proposal will solve both problems.

## Proposal

The current [key verification
framework](https://matrix.org/docs/spec/client_server/r0.5.0#key-verification-framework)
will be replaced by a new framework that uses room messages rather than
`to_device` messages.  Key verification messages will be sent in a [Direct
Messaging](https://matrix.org/docs/spec/client_server/r0.5.0#id185) room.  If
there is no Direct Messaging room between the two users involved, the client
that initiates the key verification will create one.

In this proposal, we use "Alice" to denote the user who initiates the key
verification, and "Bob" to denote the other user involved in the key
verification.

### General framework

#### Requesting a key verification

To request a key verification, Alice will send an `m.room.message` event with the
following properties in its contents:

- `body`: a fallback message to alert users that their client does not support
  the key verification framework, and that they should use a different method
  to verify keys.  For example, "Alice is requesting to verify keys with you.
  However, your client does not support this method, so you will need to use
  the legacy method of key verification."

  Clients that do support the key verification framework should hide the body
  and instead present the user with an interface to accept or reject the key
  verification.

  The event may also contain `format` and `formatted_body` properties as
  described in the [m.room.message
  msgtypes](https://matrix.org/docs/spec/client_server/r0.5.0#m-room-message-msgtypes)
  section of the spec.  Clients that support the key verification should
  similarly hide these from the user.
- `msgtype`: `m.key.verification.request`
- `methods`: the verification methods supported by Alice's client
- `to`: Bob's Matrix ID.  Users should only respond to verification requests if
  they are named in this field.  Users who are not named in this field and who
  did not send this event should ignore all other events that have a
  `m.reference` relationship with this event.
- `from_device`: Alice's device ID.  This is required since some verification
  methods may use the device IDs as part of the verification process.

Key verifications will be identified by the event ID of the key verification
request event.

Clients should ignore verification requests that have been accepted or
cancelled, or if they do not belong to the sending or target users.

The way that clients display this event can depend on which user and device the
client belongs to, and what state the verification is in.  For example:

- If the verification has been completed (there is an `m.key.verification.done`
  or `m.key.verification.cancel` event), the client can indicate that the
  verification was successful or had an error.
- If the verification has been accepted (there is an `m.key.verification.start`
  event) but has not been completed, the two devices involved can indicate that
  the verification is in progress and can use this event as a place in the
  room's timeline to display progress of the key verification and to interact
  with the user as necessary.  Other devices can indicate that the verification
  is in progress on other devices.
- If the verification has not been accepted, clients for the target user can
  indicate that a verification has been requested and allow the user to accept
  the verification on that device.  The sending client can indicate that it is
  waiting for the request to be accepted, and the sending user's other clients
  can indicate the that a request was initiated on a different device.

#### Accepting a key verification

To accept a key verification, Bob will send an `m.key.verification.start` event
with the following properties in its contents:

TODO: MSC1849 may use `m.relationship` rather than `m.relates_to`, in which
case this proposal should follow suit.

- `m.relates_to`: an object with the properties:
  - `rel_type`: `m.reference`
  - `event_id`: the event ID of the key verification request that is being
    accepted
- `method`: the key verification method that is being used
- `from_device`: Bob's device ID.  This is required since some verification
  methods may use the device IDs as part of the verification process.

Clients should ignore `m.key.verification.start` events that correspond to
verification requests that they did not send.

<<<<<<< HEAD
=======
Clients may use this event as a place in the room's timeline to display
progress of the key verification process and to interact with the user as
necessary.

>>>>>>> 06ee66d6
#### Rejecting a key verification

To reject a key verification, Bob will send an `m.key.verification.cancel`
event with the following properties in its contents:

- `m.relates_to`: an object with the properties:
  - `rel_type`: `m.reference`
  - `event_id`: the event ID of the key verification that is being cancelled
- `body`: A human readable description of the `code`. The client should only
  rely on this string if it does not understand the `code`.
- `code`: The error code for why the process/request was cancelled by the
  user. The contents are the same as the `code` property of the currently
  defined [`m.key.verification.cancel` to-device
  event](https://matrix.org/docs/spec/client_server/r0.5.0#m-key-verification-cancel),
  or as defined for specific key verification methods.

This message may be sent at any point in the key verification process.  Any
subsequent key verification messages relating to the same request are ignored.
However, this does not undo any verifications that have already been done.

#### Concluding a key verification

When the other user's key is verified and no more messages are expected, each
party will send an `m.key.verification.done` event with the following
properties in its contents:

- `m.relates_to`: an object with the properties:
  - `rel_type`: `m.reference`
  - `event_id`: the event ID of the key verification that is being cancelled

This provides a record within the room of the result of the verification.

Any subsequent key verification messages relating to the same request are ignored.

#### Other events

Key verification methods may define their own event types, or extensions to the
above event types.  All events sent as part of a key verification process
should have an `m.relates_to` property as defined for
`m.key.verification.accept` or `m.key.verification.cancel` events.

Clients should ignore events with an `m.relates_to` that have a `rel_type` of
`m.reference` that refer to a verification where it is not the requester
nor the accepter.

### SAS verification

The messages used in SAS verification are the same as those currently defined,
except that instead of the `transaction_id` property, an `m.relates_to`
property, as defined above, is used instead.

## Alternatives

Messages sent by the verification methods, after the initial key verification
request message, could be sent as to-device messages.  The
`m.key.verification.start`, `m.key.verification.cancel`, and
`m.key.verification.done` messages must be still be sent in the room, as the
`m.key.verification.start` notifies the sender's other devices that the request
has been acknowledged, and the `m.key.verification.cancel` and
`m.key.verification.done` provide a record of the status of the key
verification.

## Potential issues

If a user wants to verify their own device, this will require the creation of a
Direct Messaging room with themselves.

Direct Messaging rooms could have end-to-end encryption enabled, and some
clients can be configured to only send decryption keys to verified devices.
Key verification messages should be granted an exception to this (so that
decryption keys are sent to all of the target user's devices), or should be
sent unencrypted, so that unverified devices will be able to be verified.

Users might have multiple Direct Messaging rooms with other users.  In this
case, clients will need to prompt the user to select the room in which they
want to perform the verification.

## Security considerations

Key verification is subject to the room's visibility settings, and may be
visible to other users in the room.  However, key verification does not rely on
secrecy, so this will no affect the security of the key verification.  This may
reveal to others in the room that Alice and Bob know each other, but this is
already revealed by the fact that they share a Direct Messaging room.

This framework allows users to see what key verifications they have performed
in the past.  However, since key verification messages are not secured, this
should not be considered as authoritative.

## Conclusion

By using room messages to perform key verification rather than `to_device`
messages, the user experience of key verification can be improved.<|MERGE_RESOLUTION|>--- conflicted
+++ resolved
@@ -99,13 +99,6 @@
 Clients should ignore `m.key.verification.start` events that correspond to
 verification requests that they did not send.
 
-<<<<<<< HEAD
-=======
-Clients may use this event as a place in the room's timeline to display
-progress of the key verification process and to interact with the user as
-necessary.
-
->>>>>>> 06ee66d6
 #### Rejecting a key verification
 
 To reject a key verification, Bob will send an `m.key.verification.cancel`
