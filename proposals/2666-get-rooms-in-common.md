--- conflicted
+++ resolved
@@ -18,13 +18,8 @@
 
 ## Proposal
 
-<<<<<<< HEAD
 Homeservers should implement a new endpoint `/user/shared_rooms/{other_user_id}` which will take
-the authenticated users MxID and the user that is being searched for.
-=======
-Homeservers should implement a new endpoint `/users/{current_user}/shared_rooms/{other_user_id}` which will take
 the authenticated user's MxID and the user that is being searched for.
->>>>>>> db99583c
 
 The response format will be an array containing all rooms where both the `current_user` and `other_user_id` have
 a membership of type `join`. If either user is not joined to any rooms, or the `other_user_id` does not exist, an
@@ -32,11 +27,7 @@
 reject with HTTP 400.
 
 ```
-<<<<<<< HEAD
 GET _matrix/client/r0/user/shared_rooms/@bob:example.com
-=======
-GET _matrix/client/unstable/uk.half-shot.msc2666/users/@alice:example.com/shared_rooms/@bob:example.com
->>>>>>> db99583c
 ```
 
 ```json
@@ -61,11 +52,12 @@
 
 ## Alternatives
 
-A client can already read all membership for all rooms, and thus determine which of those rooms contains
-a "join" membership for the given user_id. However, this method is computationally expensive on the homeserver
-and the client. Furthermore, it would increase total network traffic (which is important for low bandwith / mobile clients)
-as well as include lots of extranious information.
-
+A client which holds full and current state can already see all membership for all rooms, and thus
+determine which of those rooms contains a "join" membership for the given user_id. Clients which "lazy-load"
+however do not have this information, as they will have only synced a subset of the full membership for
+all rooms. While a client *could* pull all membership for all rooms at the point of needing this information,
+it's computationally expensive for both the homeserver and the client, as well as a bandwidth waste for contrained
+clients.
 
 ## Security considerations
 
@@ -76,11 +68,7 @@
 
 ## Unstable prefix
 
-<<<<<<< HEAD
-The implementation MUST use `/_matrix/client/unstable/user/shared_rooms/{other_user_id}`.  
-=======
-The implementation MUST use `/_matrix/client/unstable/uk.half-shot.msc2666/users/{user_id}/shared_rooms/{other_user_id}`.  
->>>>>>> db99583c
+The implementation MUST use `/_matrix/client/unstable/uk.half-shot.msc2666/user/shared_rooms/{other_user_id}`.  
 The /versions endpoint MUST include a new key in `unstable_features` with the name `uk.half-shot.msc2666`.  
 Once the MSC has been merged, clients should use `/_matrix/client/r0/user/shared_rooms/{other_user_id}`
 and will no longer need to check for the `unstable_features` flag.