--- conflicted
+++ resolved
@@ -363,28 +363,18 @@
             if not os.path.exists(V2_CLIENT_API):
                 self.log("Skipping v2 apis: %s does not exist." % V2_CLIENT_API)
                 continue
-<<<<<<< HEAD
-            self.log("Reading swagger API: %s" % filename)
-            with open(os.path.join(path, filename), "r") as f:
-                # strip .yaml
-                group_name = filename[:-5].replace("-", "_")
-                api = yaml.load(f.read())
-                api["__meta"] = self._load_swagger_meta(api, group_name)
-                apis[group_name] = api
-=======
             for filename in os.listdir(path):
                 if not filename.endswith(".yaml"):
                     continue
                 self.log("Reading swagger API: %s" % filename)
                 with open(os.path.join(path, filename), "r") as f:
                     # strip .yaml
-                    group_name = filename[:-5]
+                    group_name = filename[:-5].replace("-", "_")
                     if is_v2:
                         group_name = "v2_" + group_name
                     api = yaml.load(f.read())
                     api["__meta"] = self._load_swagger_meta(api, group_name)
                     apis[group_name] = api
->>>>>>> 8aad238c
         return apis
 
     def load_common_event_fields(self):
