"""
Contains all the units for the spec.

This file loads swagger and JSON schema files and parses out the useful bits
and returns them as Units for use in Batesian.

For the actual conversion of data -> RST (including templates), see the sections
file instead.
"""
from batesian.units import Units
import logging
import inspect
import json
import os
import re
import subprocess
import urllib
import yaml

HTTP_APIS = ("../api/application-service", "../api/client-server",)
EVENT_EXAMPLES = "../event-schemas/examples"
EVENT_SCHEMA = "../event-schemas/schema"
CORE_EVENT_SCHEMA = "../event-schemas/schema/core-event-schema"
CHANGELOG_DIR = "../changelogs"
TARGETS = "../specification/targets.yaml"

ROOM_EVENT = "core-event-schema/room_event.yaml"
STATE_EVENT = "core-event-schema/state_event.yaml"

logger = logging.getLogger(__name__)

def resolve_references(path, schema):
    if isinstance(schema, dict):
        result = {}
        for key, value in schema.items():
            if key == "$ref":
                path = os.path.join(os.path.dirname(path), value)
                with open(path) as f:
                    schema = yaml.load(f)
                return resolve_references(path, schema)
            else:
                result[key] = resolve_references(path, value)
        return result
    elif isinstance(schema, list):
        return [resolve_references(path, value) for value in schema]
    else:
        return schema


def inherit_parents(obj):
    """
    Recurse through the 'allOf' declarations in the object
    """
    logger.debug("inherit_parents %r" % obj)
    parents = obj.get("allOf", [])
    if not parents:
        return obj

    result = {}

    # settings defined in the child take priority over the parents, so we
    # iterate through the parents first, and then overwrite with the settings
    # from the child.
    for p in map(inherit_parents, parents) + [obj]:
        for key in ('title', 'type', 'required', 'description'):
            if p.get(key):
                result[key] = p[key]

        for key in ('properties', 'additionalProperties', 'patternProperties'):
            if p.get(key):
                result.setdefault(key, {}).update(p[key])

    return result


<<<<<<< HEAD
def get_json_schema_object_fields(obj, enforce_title=False, include_parents=False,
                                  mark_required=True):
=======
def get_json_schema_object_fields(obj, enforce_title=False):
>>>>>>> b8669609
    # Algorithm:
    # f.e. property => add field info (if field is object then recurse)
    if obj.get("type") != "object":
        raise Exception(
            "get_json_schema_object_fields: Object %s isn't an object." % obj
        )

    logger.debug("Processing object with title '%s'", obj.get("title"))

    if enforce_title and not obj.get("title"):
        # Force a default titile of "NO_TITLE" to make it obvious in the
        # specification output which parts of the schema are missing a title
        obj["title"] = 'NO_TITLE'

    additionalProps = obj.get("additionalProperties")
    if additionalProps:
        additionalProps = inherit_parents(additionalProps)

        # not "really" an object, just a KV store
        logger.debug("%s is a pseudo-object", obj.get("title"))

        key_type = additionalProps.get("x-pattern", "string")

        value_type = additionalProps["type"]
        if value_type == "object":
            nested_objects = get_json_schema_object_fields(
                additionalProps,
                enforce_title=True,
            )
            value_type = nested_objects[0]["title"]
            tables = [x for x in nested_objects if not x.get("no-table")]
        else:
            key_type = "string"
            tables = []

        tables = [{
            "title": "{%s: %s}" % (key_type, value_type),
            "no-table": True
        }]+tables

        logger.debug("%s done: returning %s", obj.get("title"), tables)
        return tables

    props = obj.get("properties")
    if not props:
        props = obj.get("patternProperties")
        if props:
            # try to replace horrible regex key names with pretty x-pattern ones
            for key_name in props.keys():
                pretty_key = props[key_name].get("x-pattern")
                if pretty_key:
                    props[pretty_key] = props[key_name]
                    del props[key_name]

    # Sometimes you just want to specify that a thing is an object without
    # doing all the keys. Allow people to do that if they set a 'title'.
    if not props and obj.get("title"):
        return [{
            "title": obj["title"],
            "no-table": True
        }]

    if not props:
        raise Exception(
            "Object %s has no properties and no title" % obj
        )

    required_keys = set(obj.get("required", []))

    fields = {
        "title": obj.get("title"),
        "rows": []
    }

    tables = [fields]

    for key_name in props:
        logger.debug("Processing property %s.%s", obj.get('title'), key_name)
        prop = inherit_parents(props[key_name])

        value_type = None
        required = key_name in required_keys
        desc = prop.get("description", "")
        prop_type = prop.get('type')

        if prop_type is None:
            raise KeyError("Property '%s' of object '%s' missing 'type' field"
                           % (key_name, obj))
        logger.debug("%s is a %s", key_name, prop_type)

        if prop_type == "object":
            nested_objects = get_json_schema_object_fields(
                prop,
                enforce_title=True,
<<<<<<< HEAD
                include_parents=include_parents,
                mark_required=mark_required,
=======
>>>>>>> b8669609
            )
            value_type = nested_objects[0]["title"]
            value_id = value_type

            tables += [x for x in nested_objects if not x.get("no-table")]
        elif prop_type == "array":
            items = inherit_parents(prop["items"])
            # if the items of the array are objects then recurse
            if items["type"] == "object":
                nested_objects = get_json_schema_object_fields(
                    items,
                    enforce_title=True,
<<<<<<< HEAD
                    include_parents=include_parents,
                    mark_required=mark_required,
=======
>>>>>>> b8669609
                )
                value_id = nested_objects[0]["title"]
                value_type = "[%s]" % value_id
                tables += nested_objects
            else:
                value_type = items["type"]
                if isinstance(value_type, list):
                    value_type = " or ".join(value_type)
                value_id = value_type
                value_type = "[%s]" % value_type
                array_enums = items.get("enum")
                if array_enums:
                    if len(array_enums) > 1:
                        value_type = "[enum]"
                        desc += (
                            " One of: %s" % json.dumps(array_enums)
                        )
                    else:
                        desc += (
                            " Must be '%s'." % array_enums[0]
                        )
        else:
            value_type = prop_type
            value_id = prop_type
            if prop.get("enum"):
                if len(prop["enum"]) > 1:
                    value_type = "enum"
                    if desc:
                        desc += " "
                    desc += (
                        "One of: %s" % json.dumps(prop["enum"])
                    )
                else:
                    if desc:
                        desc += " "
                    desc += (
                        "Must be '%s'." % prop["enum"][0]
                    )
            if isinstance(value_type, list):
                value_type = " or ".join(value_type)

        if required and mark_required:
            desc = "**Required.** " + desc
        fields["rows"].append({
            "key": key_name,
            "type": value_type,
            "id": value_id,
            "required": required,
            "desc": desc,
        })
        logger.debug("Done property %s" % key_name)

    return tables


<<<<<<< HEAD
def get_tables_for_schema(path, schema, include_parents=False,
                          mark_required=True):
    resolved_schema = resolve_references(path, schema)
    tables = get_json_schema_object_fields(
        resolved_schema,
        include_parents=include_parents,
        mark_required=mark_required)
=======
def get_tables_for_schema(schema):
    schema = inherit_parents(schema)
    tables = get_json_schema_object_fields(schema)
>>>>>>> b8669609

    # the result may contain duplicates, if objects are referred to more than
    # once. Filter them out.
    #
    # Go through the tables backwards so that we end up with a breadth-first
    # rather than depth-first ordering.

    titles = set()
    filtered = []
    for table in reversed(tables):
        if table.get("no-table"):
            continue

        if table.get("title") in titles:
            continue

        titles.add(table.get("title"))
        filtered.append(table)
    filtered.reverse()

    return filtered


class MatrixUnits(Units):

    def _load_swagger_meta(self, api, group_name):
        endpoints = []
        for path in api["paths"]:
            for method in api["paths"][path]:
                single_api = api["paths"][path][method]
                full_path = api.get("basePath", "").rstrip("/") + path
                endpoint = {
                    "title": single_api.get("summary", ""),
                    "deprecated": single_api.get("deprecated", False),
                    "desc": single_api.get("description", single_api.get("summary", "")),
                    "method": method.upper(),
                    "path": full_path.strip(),
                    "requires_auth": "security" in single_api,
                    "rate_limited": 429 in single_api.get("responses", {}),
                    "req_param_by_loc": {},
                    "req_body_tables": [],
                    "res_tables": [],
                    "example": {
                        "req": "",
                        "responses": [],
                        "good_response": ""
                    }
                }
                self.log(" ------- Endpoint: %s %s ------- " % (method, path))
                for param in single_api.get("parameters", []):
                    param_loc = param["in"]
                    if param_loc == "body":
                        self._handle_body_param(filepath, param, endpoint)
                        continue

                    param_name = param["name"]

                    # description
                    desc = param.get("description", "")
                    if param.get("required"):
                        desc = "**Required.** " + desc

                    # assign value expected for this param
                    val_type = param.get("type") # integer/string

                    if param.get("enum"):
                        val_type = "enum"
                        desc += (
                            " One of: %s" % json.dumps(param.get("enum"))
                        )

<<<<<<< HEAD
                    endpoint["req_param_by_loc"].setdefault(param_loc, []).append({
                        "key": param_name,
                        "type": val_type,
                        "desc": desc
                    })
=======
                    refType = Units.prop(param, "schema/$ref/") # Error,Event
                    schemaFmt = Units.prop(param, "schema/format") # bytes e.g. uploads
                    if not val_type and refType:
                        val_type = refType  # TODO: Resolve to human-readable.
                    if not val_type and schemaFmt:
                        val_type = schemaFmt
                    # handle top-level strings/bools
                    if not val_type and Units.prop(param, "schema/type") == "string":
                        val_type = "string"
                    if not val_type and Units.prop(param, "schema/type") == "boolean":
                        val_type = "boolean"
                    if val_type:
                        endpoint["req_params"].append({
                            "key": param["name"],
                            "loc": param["in"],
                            "type": val_type,
                            "desc": desc
                        })
                        continue
                    # If we're here, either the param has no value or it is an
                    # object which we haven't $reffed (so probably just a json
                    # object with some keys; we'll add entries f.e one)
                    if "schema" not in param:
                        raise Exception(
                            ("API endpoint group=%s path=%s method=%s param=%s"+
                            " has no valid parameter value.") % (
                                group_name, path, method, param
                            )
                        )
                    if Units.prop(param, "schema/type") != "object":
                        raise Exception(
                            ("API endpoint group=%s path=%s method=%s defines a"+
                            " param with a schema which isn't an object. Array?")
                            % (group_name, path, method)
                        )
                    # loop top-level json keys
                    json_body = Units.prop(param, "schema/properties")
                    required_params = []
                    if Units.prop(param, "schema/required"):
                        required_params = Units.prop(param, "schema/required")
                    for key in json_body:
                        req_obj = json_body[key]
                        pdesc = req_obj["description"]
                        if key in required_params:
                            pdesc = "**Required.** " + pdesc

                        is_array = req_obj["type"] == "array"
                        is_array_of_objects = (
                            is_array and req_obj["items"]["type"] == "object"
                        )
                        endpoint["req_params"].append({
                            "key": key,
                            "loc": "JSON body",
                            "type": (
                                req_obj["type"] if not is_array else
                                "array[%s]" % req_obj["items"]["type"]
                            ),
                            "desc": pdesc
                        })
                        if not is_array_of_objects and req_obj["type"] == "array":
                            continue
                        # Put in request.dot.notation for nested keys
                        if req_obj["type"] in ["object", "array"]:
                            if is_array_of_objects:
                                req_obj = req_obj["items"]

                            req_tables = get_tables_for_schema(req_obj)

                            if req_tables > 1:
                                for table in req_tables[1:]:
                                    nested_key_name = {
                                        "key": s["key"]
                                        for rtable in req_tables
                                        for s in rtable["rows"]
                                        if s["id"] == table["title"]
                                    }.get("key", None)

                                    if nested_key_name is None:
                                        raise Exception("Failed to find table for %r" % (table["title"],))

                                    for row in table["rows"]:
                                        row["key"] = "%s.%s" % (nested_key_name, row["key"])

                            key_sep = "[0]." if is_array else "."
                            for table in req_tables:
                                if table.get("no-table"):
                                    continue
                                for row in table["rows"]:
                                    nested_key = key + key_sep + row["key"]
                                    endpoint["req_params"].append({
                                        "key": nested_key,
                                        "loc": "JSON body",
                                        "type": row["type"],
                                        "desc": row["req_str"] + row["desc"]
                                    })

>>>>>>> b8669609
                # endfor[param]

                good_response = None
                for code, res in single_api.get("responses", {}).items():
                    if not good_response and code == 200:
                        good_response = res
                    description = res.get("description", "")
                    example = res.get("examples", {}).get("application/json", "")
                    if description and example:
                        endpoint["example"]["responses"].append({
                            "code": code,
                            "description": description,
                            "example": example,
                        })

                # form example request if it has one. It "has one" if all params
                # have either "x-example" or a "schema" with an "example".
                params_missing_examples = [
                    p for p in single_api.get("parameters", []) if (
                        "x-example" not in p and 
                        not Units.prop(p, "schema/example")
                    )
                ]
                if len(params_missing_examples) == 0:
                    path_template = api.get("basePath", "").rstrip("/") + path
                    qps = []
                    body = ""
                    for param in single_api.get("parameters", []):
                        if param["in"] == "path":
                            path_template = path_template.replace(
                                "{%s}" % param["name"], urllib.quote(
                                    param["x-example"]
                                )
                            )
                        elif param["in"] == "body":
                            body = param["schema"]["example"]
                        elif param["in"] == "query":
                            example = param["x-example"]
                            if type(example) == list:
                                for value in example:
                                    qps.append((param["name"], value))
                            else:
                                qps.append((param["name"], example))
                    query_string = "" if len(qps) == 0 else "?"+urllib.urlencode(qps)
                    if body:
                        endpoint["example"]["req"] = "%s %s%s HTTP/1.1\nContent-Type: application/json\n\n%s" % (
                            method.upper(), path_template, query_string, body
                        )
                    else:
                        endpoint["example"]["req"] = "%s %s%s HTTP/1.1\n\n" % (
                            method.upper(), path_template, query_string
                        )

                else:
                    self.log(
                        "The following parameters are missing examples :( \n %s" %
                        [ p["name"] for p in params_missing_examples ]
                    )

                # add response params if this API has any.
                if good_response:
                    self.log("Found a 200 response for this API")
                    res_type = Units.prop(good_response, "schema/type")
                    res_name = Units.prop(good_response, "schema/name")
                    if res_type and res_type not in ["object", "array"]:
                        # response is a raw string or something like that
                        good_table = {
                            "title": None,
                            "rows": [{
                                "key": "<" + res_type + ">" if not res_name else res_name,
                                "type": res_type,
                                "desc": res.get("description", ""),
                                "req_str": ""
                            }]
                        }
                        if good_response.get("headers"):
                            for (header_name, header) in good_response.get("headers").iteritems():
                                good_table["rows"].append({
                                    "key": header_name,
                                    "type": "Header<" + header["type"] + ">",
                                    "desc": header["description"],
                                    "req_str": ""
                                })
                        endpoint["res_tables"].append(good_table)
                    elif res_type and Units.prop(good_response, "schema/properties"):
                        # response is an object:
                        schema = good_response["schema"]
<<<<<<< HEAD
                        res_tables = get_tables_for_schema(filepath, schema,
                            include_parents=True,
                            mark_required=False,
                        )
                        for table in res_tables:
                            if "no-table" not in table:
                                endpoint["res_tables"].append(table)
=======
                        res_tables = get_tables_for_schema(schema)
                        endpoint["res_tables"].extend(res_tables)
>>>>>>> b8669609
                    elif res_type and Units.prop(good_response, "schema/items"):
                        # response is an array:
                        # FIXME: Doesn't recurse at all.
                        schema = good_response["schema"]
                        array_type = Units.prop(schema, "items/type")
                        if Units.prop(schema, "items/allOf"):
                            array_type = (
                                Units.prop(schema, "items/title")
                            )
                        endpoint["res_tables"].append({
                            "title": schema.get("title", ""),
                            "rows": [{
                                "key": "N/A",
                                "type": ("[%s]" % array_type),
                                "desc": schema.get("description", ""),
                                "req_str": ""
                            }]
                        })

                for response_table in endpoint["res_tables"]:
                    self.log("Response: %s" % response_table["title"])
                    for r in response_table["rows"]:
                        self.log("Row: %s" % r)
                if len(endpoint["res_tables"]) == 0:
                    self.log(
                        "This API appears to have no response table. Are you " +
                        "sure this API returns no parameters?"
                    )

                endpoints.append(endpoint)

                aliases = single_api.get("x-alias", None)
                if aliases:
                    alias_link = aliases["canonical-link"]
                    for alias in aliases["aliases"]:
                        endpoints.append({
                            "method": method.upper(),
                            "path": alias,
                            "alias_for_path": full_path,
                            "alias_link": alias_link
                        })

        return {
            "base": api.get("basePath").rstrip("/"),
            "group": group_name,
            "endpoints": endpoints,
        }


    def _handle_body_param(self, filepath, param, endpoint_data):
        """Update endpoint_data object with the details of the body param
        :param string filepath       path to the yaml
        :param dict   param          the parameter data from the yaml
        :param dict   endpoint_data  dictionary of endpoint data to be updated
        """
        try:
            req_body_tables = get_tables_for_schema(filepath, param["schema"])
        except Exception, e:
            logger.warning("Error decoding body of API endpoint %s %s: %s",
                           endpoint_data["method"], endpoint_data["path"],
                           e.args[0])
            return

        # put the top-level parameters into 'req_param_by_loc', and the others
        # into 'req_body_tables'
        body_params = endpoint_data['req_param_by_loc'].setdefault("JSON body",[])
        body_params.extend(req_body_tables[0]["rows"])

        body_tables = req_body_tables[1:]
        # TODO: remove this when PR #255 has landed
        body_tables = (t for t in body_tables if not t.get('no-table'))
        endpoint_data['req_body_tables'].extend(body_tables)


    def load_swagger_apis(self):
        apis = {}
        for path in HTTP_APIS:
            for filename in os.listdir(path):
                if not filename.endswith(".yaml"):
                    continue
                self.log("Reading swagger API: %s" % filename)
                filepath = os.path.join(path, filename)
                with open(filepath, "r") as f:
                    # strip .yaml
                    group_name = filename[:-5].replace("-", "_")
                    api = yaml.load(f.read())
                    api = resolve_references(filepath, api)
                    api["__meta"] = self._load_swagger_meta(
                        api, group_name
                    )
                    apis[group_name] = api
        return apis

    def load_common_event_fields(self):
        path = CORE_EVENT_SCHEMA
        event_types = {}

        for (root, dirs, files) in os.walk(path):
            for filename in files:
                if not filename.endswith(".yaml"):
                    continue

                event_type = filename[:-5]  # strip the ".yaml"
                filepath = os.path.join(root, filename)
                with open(filepath) as f:
                    try:
                        event_info = yaml.load(f)
                    except Exception as e:
                        raise ValueError(
                            "Error reading file %r" % (filepath,), e
                        )

                if "event" not in event_type:
                    continue  # filter ImageInfo and co

                table = {
                    "title": event_info["title"],
                    "desc": event_info["description"],
                    "rows": []
                }

                for prop in sorted(event_info["properties"]):
                    row = {
                        "key": prop,
                        "type": event_info["properties"][prop]["type"],
                        "desc": event_info["properties"][prop].get("description","")
                    }
                    table["rows"].append(row)

                event_types[event_type] = table
        return event_types

    def load_event_examples(self):
        path = EVENT_EXAMPLES
        examples = {}
        for filename in os.listdir(path):
            if not filename.startswith("m."):
                continue
            with open(os.path.join(path, filename), "r") as f:
                event_name = filename.split("#")[0]
                example = json.loads(f.read())

                examples[filename] = examples.get(filename, [])
                examples[filename].append(example)
                if filename != event_name:
                    examples[event_name] = examples.get(event_name, [])
                    examples[event_name].append(example)
        return examples

    def load_event_schemas(self):
        path = EVENT_SCHEMA
        schemata = {}

        for filename in os.listdir(path):
            if not filename.startswith("m."):
                continue
            filepath = os.path.join(path, filename)
            self.log("Reading %s" % filepath)
            with open(filepath, "r") as f:
                json_schema = yaml.load(f)
                schema = {
                    "typeof": None,
                    "typeof_info": "",
                    "type": None,
                    "title": None,
                    "desc": None,
                    "msgtype": None,
                    "content_fields": [
                    # {
                    #   title: "<title> key"
                    #   rows: [
                    #       { key: <key_name>, type: <string>, 
                    #         desc: <desc>, required: <bool> }
                    #   ]
                    # }
                    ]
                }

                # add typeof
                base_defs = {
                    ROOM_EVENT: "Message Event",
                    STATE_EVENT: "State Event"
                }
                if type(json_schema.get("allOf")) == list:
                    schema["typeof"] = base_defs.get(
                        json_schema["allOf"][0].get("$ref")
                    )
                elif json_schema.get("title"):
                    schema["typeof"] = json_schema["title"]

                json_schema = resolve_references(filepath, json_schema)

                # add type
                schema["type"] = Units.prop(
                    json_schema, "properties/type/enum"
                )[0]

                # add summary and desc
                schema["title"] = json_schema.get("title")
                schema["desc"] = json_schema.get("description", "")

                # walk the object for field info
                schema["content_fields"] = get_tables_for_schema(
                    Units.prop(json_schema, "properties/content")
                )

                # This is horrible because we're special casing a key on m.room.member.
                # We need to do this because we want to document a non-content object.
                if schema["type"] == "m.room.member":
                    invite_room_state = get_tables_for_schema(
                        json_schema["properties"]["invite_room_state"]["items"],
                    )
                    schema["content_fields"].extend(invite_room_state)


                # grab msgtype if it is the right kind of event
                msgtype = Units.prop(
                    json_schema, "properties/content/properties/msgtype/enum"
                )
                if msgtype:
                    schema["msgtype"] = msgtype[0]  # enum prop

                # link to msgtypes for m.room.message
                if schema["type"] == "m.room.message" and not msgtype:
                    schema["desc"] += (
                        " For more information on ``msgtypes``, see "+
                        "`m.room.message msgtypes`_."
                    )

                # Assign state key info if it has some
                if schema["typeof"] == "State Event":
                    skey_desc = Units.prop(
                        json_schema, "properties/state_key/description"
                    )
                    if not skey_desc:
                        raise Exception("Missing description for state_key")
                    schema["typeof_info"] = "``state_key``: %s" % skey_desc

                schemata[filename] = schema
        return schemata

    def load_changelogs(self):
        changelogs = {}

        for f in os.listdir(CHANGELOG_DIR):
            if not f.endswith(".rst"):
                continue
            path = os.path.join(CHANGELOG_DIR, f)
            name = f[:-4]

            title_part = None
            changelog_lines = []
            with open(path, "r") as f:
                lines = f.readlines()
            prev_line = None
            for line in lines:
                if line.strip().startswith(".. "):
                    continue  # comment
                if prev_line is None:
                    prev_line = line
                    continue
                if not title_part:
                    # find the title underline (at least 3 =)
                    if re.match("^[=]{3,}$", line.strip()):
                        title_part = prev_line
                        continue
                    prev_line = line
                else:  # have title, get body (stop on next title or EOF)
                    if re.match("^[=]{3,}$", line.strip()):
                        # we added the title in the previous iteration, pop it
                        # then bail out.
                        changelog_lines.pop()
                        break
                    changelog_lines.append("    " + line)
            changelogs[name] = "\n".join(changelog_lines)

        return changelogs


    def load_spec_targets(self):
        with open(TARGETS, "r") as f:
            return yaml.load(f.read())


    def load_git_version(self):
        null = open(os.devnull, 'w')
        cwd = os.path.dirname(os.path.abspath(__file__))
        try:
            git_branch = subprocess.check_output(
                ['git', 'rev-parse', '--abbrev-ref', 'HEAD'],
                stderr=null,
                cwd=cwd,
            ).strip()
        except subprocess.CalledProcessError:
            git_branch = ""
        try:
            git_tag = subprocess.check_output(
                ['git', 'describe', '--exact-match'],
                stderr=null,
                cwd=cwd,
            ).strip()
            git_tag = "tag=" + git_tag
        except subprocess.CalledProcessError:
            git_tag = ""
        try:
            git_commit = subprocess.check_output(
                ['git', 'rev-parse', '--short', 'HEAD'],
                stderr=null,
                cwd=cwd,
            ).strip()
        except subprocess.CalledProcessError:
            git_commit = ""
        try:
            dirty_string = "-this_is_a_dirty_checkout"
            is_dirty = subprocess.check_output(
                ['git', 'describe', '--dirty=' + dirty_string, "--all"],
                stderr=null,
                cwd=cwd,
            ).strip().endswith(dirty_string)
            git_dirty = "dirty" if is_dirty else ""
        except subprocess.CalledProcessError:
            git_dirty = ""

        git_version = "Unknown"
        if git_branch or git_tag or git_commit or git_dirty:
            git_version = ",".join(
                s for s in
                (git_branch, git_tag, git_commit, git_dirty,)
                if s
            ).encode("ascii")
        return {
            "string": git_version,
            "revision": git_commit
        }<|MERGE_RESOLUTION|>--- conflicted
+++ resolved
@@ -73,12 +73,8 @@
     return result
 
 
-<<<<<<< HEAD
-def get_json_schema_object_fields(obj, enforce_title=False, include_parents=False,
+def get_json_schema_object_fields(obj, enforce_title=False,
                                   mark_required=True):
-=======
-def get_json_schema_object_fields(obj, enforce_title=False):
->>>>>>> b8669609
     # Algorithm:
     # f.e. property => add field info (if field is object then recurse)
     if obj.get("type") != "object":
@@ -173,11 +169,7 @@
             nested_objects = get_json_schema_object_fields(
                 prop,
                 enforce_title=True,
-<<<<<<< HEAD
-                include_parents=include_parents,
                 mark_required=mark_required,
-=======
->>>>>>> b8669609
             )
             value_type = nested_objects[0]["title"]
             value_id = value_type
@@ -190,11 +182,7 @@
                 nested_objects = get_json_schema_object_fields(
                     items,
                     enforce_title=True,
-<<<<<<< HEAD
-                    include_parents=include_parents,
                     mark_required=mark_required,
-=======
->>>>>>> b8669609
                 )
                 value_id = nested_objects[0]["title"]
                 value_type = "[%s]" % value_id
@@ -250,19 +238,10 @@
     return tables
 
 
-<<<<<<< HEAD
-def get_tables_for_schema(path, schema, include_parents=False,
-                          mark_required=True):
-    resolved_schema = resolve_references(path, schema)
-    tables = get_json_schema_object_fields(
-        resolved_schema,
-        include_parents=include_parents,
+def get_tables_for_schema(schema, mark_required=True):
+    schema = inherit_parents(schema)
+    tables = get_json_schema_object_fields(schema,
         mark_required=mark_required)
-=======
-def get_tables_for_schema(schema):
-    schema = inherit_parents(schema)
-    tables = get_json_schema_object_fields(schema)
->>>>>>> b8669609
 
     # the result may contain duplicates, if objects are referred to more than
     # once. Filter them out.
@@ -315,7 +294,7 @@
                 for param in single_api.get("parameters", []):
                     param_loc = param["in"]
                     if param_loc == "body":
-                        self._handle_body_param(filepath, param, endpoint)
+                        self._handle_body_param(param, endpoint)
                         continue
 
                     param_name = param["name"]
@@ -334,110 +313,11 @@
                             " One of: %s" % json.dumps(param.get("enum"))
                         )
 
-<<<<<<< HEAD
                     endpoint["req_param_by_loc"].setdefault(param_loc, []).append({
                         "key": param_name,
                         "type": val_type,
                         "desc": desc
                     })
-=======
-                    refType = Units.prop(param, "schema/$ref/") # Error,Event
-                    schemaFmt = Units.prop(param, "schema/format") # bytes e.g. uploads
-                    if not val_type and refType:
-                        val_type = refType  # TODO: Resolve to human-readable.
-                    if not val_type and schemaFmt:
-                        val_type = schemaFmt
-                    # handle top-level strings/bools
-                    if not val_type and Units.prop(param, "schema/type") == "string":
-                        val_type = "string"
-                    if not val_type and Units.prop(param, "schema/type") == "boolean":
-                        val_type = "boolean"
-                    if val_type:
-                        endpoint["req_params"].append({
-                            "key": param["name"],
-                            "loc": param["in"],
-                            "type": val_type,
-                            "desc": desc
-                        })
-                        continue
-                    # If we're here, either the param has no value or it is an
-                    # object which we haven't $reffed (so probably just a json
-                    # object with some keys; we'll add entries f.e one)
-                    if "schema" not in param:
-                        raise Exception(
-                            ("API endpoint group=%s path=%s method=%s param=%s"+
-                            " has no valid parameter value.") % (
-                                group_name, path, method, param
-                            )
-                        )
-                    if Units.prop(param, "schema/type") != "object":
-                        raise Exception(
-                            ("API endpoint group=%s path=%s method=%s defines a"+
-                            " param with a schema which isn't an object. Array?")
-                            % (group_name, path, method)
-                        )
-                    # loop top-level json keys
-                    json_body = Units.prop(param, "schema/properties")
-                    required_params = []
-                    if Units.prop(param, "schema/required"):
-                        required_params = Units.prop(param, "schema/required")
-                    for key in json_body:
-                        req_obj = json_body[key]
-                        pdesc = req_obj["description"]
-                        if key in required_params:
-                            pdesc = "**Required.** " + pdesc
-
-                        is_array = req_obj["type"] == "array"
-                        is_array_of_objects = (
-                            is_array and req_obj["items"]["type"] == "object"
-                        )
-                        endpoint["req_params"].append({
-                            "key": key,
-                            "loc": "JSON body",
-                            "type": (
-                                req_obj["type"] if not is_array else
-                                "array[%s]" % req_obj["items"]["type"]
-                            ),
-                            "desc": pdesc
-                        })
-                        if not is_array_of_objects and req_obj["type"] == "array":
-                            continue
-                        # Put in request.dot.notation for nested keys
-                        if req_obj["type"] in ["object", "array"]:
-                            if is_array_of_objects:
-                                req_obj = req_obj["items"]
-
-                            req_tables = get_tables_for_schema(req_obj)
-
-                            if req_tables > 1:
-                                for table in req_tables[1:]:
-                                    nested_key_name = {
-                                        "key": s["key"]
-                                        for rtable in req_tables
-                                        for s in rtable["rows"]
-                                        if s["id"] == table["title"]
-                                    }.get("key", None)
-
-                                    if nested_key_name is None:
-                                        raise Exception("Failed to find table for %r" % (table["title"],))
-
-                                    for row in table["rows"]:
-                                        row["key"] = "%s.%s" % (nested_key_name, row["key"])
-
-                            key_sep = "[0]." if is_array else "."
-                            for table in req_tables:
-                                if table.get("no-table"):
-                                    continue
-                                for row in table["rows"]:
-                                    nested_key = key + key_sep + row["key"]
-                                    endpoint["req_params"].append({
-                                        "key": nested_key,
-                                        "loc": "JSON body",
-                                        "type": row["type"],
-                                        "desc": row["req_str"] + row["desc"]
-                                    })
-
->>>>>>> b8669609
                 # endfor[param]
 
                 good_response = None
@@ -525,18 +405,10 @@
                     elif res_type and Units.prop(good_response, "schema/properties"):
                         # response is an object:
                         schema = good_response["schema"]
-<<<<<<< HEAD
-                        res_tables = get_tables_for_schema(filepath, schema,
-                            include_parents=True,
+                        res_tables = get_tables_for_schema(schema,
                             mark_required=False,
                         )
-                        for table in res_tables:
-                            if "no-table" not in table:
-                                endpoint["res_tables"].append(table)
-=======
-                        res_tables = get_tables_for_schema(schema)
                         endpoint["res_tables"].extend(res_tables)
->>>>>>> b8669609
                     elif res_type and Units.prop(good_response, "schema/items"):
                         # response is an array:
                         # FIXME: Doesn't recurse at all.
@@ -586,14 +458,14 @@
         }
 
 
-    def _handle_body_param(self, filepath, param, endpoint_data):
+    def _handle_body_param(self, param, endpoint_data):
         """Update endpoint_data object with the details of the body param
         :param string filepath       path to the yaml
         :param dict   param          the parameter data from the yaml
         :param dict   endpoint_data  dictionary of endpoint data to be updated
         """
         try:
-            req_body_tables = get_tables_for_schema(filepath, param["schema"])
+            req_body_tables = get_tables_for_schema(param["schema"])
         except Exception, e:
             logger.warning("Error decoding body of API endpoint %s %s: %s",
                            endpoint_data["method"], endpoint_data["path"],
