--- conflicted
+++ resolved
@@ -291,11 +291,7 @@
         return apis
 
     def load_common_event_fields(self):
-<<<<<<< HEAD
-        path = "../event-schemas/schema/v1/core-event-schema"
-=======
         path = CORE_EVENT_SCHEMA
->>>>>>> f99a38ce
         event_types = {}
 
         for (root, dirs, files) in os.walk(path):
