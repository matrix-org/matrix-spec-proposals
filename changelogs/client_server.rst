<<<<<<< HEAD
Unreleased changes
==================

- Changes to the API which will be backwards-compatible for clients:

  - New endpoints:

    - ``POST /user_directory/search``
      (`#1096 <https://github.com/matrix-org/matrix-doc/pull/1096>`_).
    - ``GET /rooms/{roomId}/event/{eventId}``
      (`#1110 <https://github.com/matrix-org/matrix-doc/pull/1110>`_).
    - ``POST /delete_devices``
      (`#1239 <https://github.com/matrix-org/matrix-doc/pull/1239>`_).

  - Sticker messages:
    - Add sticker message event definition.
    (`#1158 <https://github.com/matrix-org/matrix-doc/pull/1158>`_).

  - Server discovery:
    - Add ``.well-known`` discovery method
      (`#1359 <https://github.com/matrix-org/matrix-doc/pull/1359>`_).

- Spec clarifications:

  - Update ``ImageInfo`` and ``ThumbnailInfo`` dimension schema descriptions
    to clarify that they relate to intended display size, as opposed to the
    intrinsic size of the image file.
    (`#1158 <https://github.com/matrix-org/matrix-doc/pull/1158>`_).
  - Mark ``home_server`` return field for ``/login`` and ``/register``
    endpoints as deprecated
    (`#1097 <https://github.com/matrix-org/matrix-doc/pull/1097>`_).
  - Fix response format of ``/keys/changes`` endpoint
    (`#1106 <https://github.com/matrix-org/matrix-doc/pull/1106>`_).
  - Clarify default values for some fields on the /search API
    (`#1109 <https://github.com/matrix-org/matrix-doc/pull/1109>`_).
  - Fix the representation of ``m.presence`` events
    (`#1137 <https://github.com/matrix-org/matrix-doc/pull/1137>`_).
  - Clarify that ``m.tag`` ordering is done with numbers, not strings
    (`#1139 <https://github.com/matrix-org/matrix-doc/pull/1139>`_).
  - Clarify that ``/account/whoami`` should consider application services
    (`#1152 <https://github.com/matrix-org/matrix-doc/pull/1152>`_).
  - Mark ``GET /rooms/{roomId}/members`` as requiring authentication
    (`#1245 <https://github.com/matrix-org/matrix-doc/pull/1244>`_).
  - Describe ``StateEvent`` for ``/createRoom``
    (`#1329 <https://github.com/matrix-org/matrix-doc/pull/1329>`_).

- Changes to the API which will be backwards-compatible for clients:

  - Add 'token' parameter to /keys/query endpoint
    (`#1104 <https://github.com/matrix-org/matrix-doc/pull/1104>`_).
  - Add the room visibility options for the room directory
    (`#1141 <https://github.com/matrix-org/matrix-doc/pull/1141>`_).
  - Add spec for ignoring users
    (`#1142 <https://github.com/matrix-org/matrix-doc/pull/1142>`_).
  - Add the ``/register/available`` endpoint for username availability
    (`#1151 <https://github.com/matrix-org/matrix-doc/pull/1151>`_).
  - Add ``allow_remote`` to the content repo to avoid routing loops
    (`#1265 <https://github.com/matrix-org/matrix-doc/pull/1265>`_).
  - Add report content API
    (`#1264 <https://github.com/matrix-org/matrix-doc/pull/1264>`_).
  - Document ``/logout/all`` endpoint
    (`#1263 <https://github.com/matrix-org/matrix-doc/pull/1263>`_).
  - Document `highlights` field in /search response
    (`#1274 <https://github.com/matrix-org/matrix-doc/pull/1274>`_).

=======
>>>>>>> 669d526e
r0.3.0
======

- Breaking changes:

  - Change the rule kind of ``.m.rule.contains_display_name`` from
    ``underride`` to ``override``. This works with all known clients
    which support push rules, but any other clients implementing
    the push rules API should be aware of this change. This
    makes it simple to mute rooms correctly in the API
    (`#373 <https://github.com/matrix-org/matrix-doc/pull/373>`_).
  - Remove ``/tokenrefresh`` from the API
    (`#395 <https://github.com/matrix-org/matrix-doc/pull/395>`_).
  - Remove requirement that tokens used in token-based login be macaroons
    (`#395 <https://github.com/matrix-org/matrix-doc/pull/395>`_).
  - Move ``thumbnail_url`` and ``thumbnail_info`` members of json objects
    for ``m.room.message`` events with msgtypes ``m.image``, ``m.file``
    and ``m.location``, inside the ``info`` member, to match ``m.video``
    events
    (`#723 <https://github.com/matrix-org/matrix-doc/pull/723>`_).

- Changes to the API which will be backwards-compatible for clients:

  - Add ``filename`` parameter to ``POST /_matrix/media/r0/upload``
    (`#364 <https://github.com/matrix-org/matrix-doc/pull/364>`_).
  - Document CAS-based client login and the use of ``m.login.token`` in
    ``/login`` (`#367 <https://github.com/matrix-org/matrix-doc/pull/367>`_).
  - Make ``origin_server_ts`` a mandatory field of room events
    (`#379 <https://github.com/matrix-org/matrix-doc/pull/370>`_).
  - Add top-level ``account_data`` key to the responses to ``GET /sync`` and
    ``GET /initialSync``
    (`#380 <https://github.com/matrix-org/matrix-doc/pull/380>`_).
  - Add ``is_direct`` flag to ``POST /createRoom`` and invite member event.
    Add 'Direct Messaging' module
    (`#389 <https://github.com/matrix-org/matrix-doc/pull/389>`_).
  - Add ``contains_url`` option to ``RoomEventFilter``
    (`#390 <https://github.com/matrix-org/matrix-doc/pull/390>`_).
  - Add ``filter`` optional query param to ``/messages``
    (`#390 <https://github.com/matrix-org/matrix-doc/pull/390>`_).
  - Add 'Send-to-Device messaging' module
    (`#386 <https://github.com/matrix-org/matrix-doc/pull/386>`_).
  - Add 'Device management' module
    (`#402 <https://github.com/matrix-org/matrix-doc/pull/402>`_).
  - Require that User-Interactive auth fallback pages call
    ``window.postMessage`` to notify apps of completion
    (`#398 <https://github.com/matrix-org/matrix-doc/pull/398>`_).
  - Add pagination and filter support to ``/publicRooms``. Change response to
    omit fields rather than return ``null``. Add estimate of total number of
    rooms in list.
    (`#388 <https://github.com/matrix-org/matrix-doc/pull/388>`_).
  - Allow guest accounts to use a number of endpoints which are required for
    end-to-end encryption.
    (`#751 <https://github.com/matrix-org/matrix-doc/pull/751>`_).
  - Add key distribution APIs, for use with end-to-end encryption.
    (`#894 <https://github.com/matrix-org/matrix-doc/pull/894>`_).
  - Add ``m.room.pinned_events`` state event for rooms.
    (`#1007 <https://github.com/matrix-org/matrix-doc/pull/1007>`_).
  - Add mention of ability to send Access Token via an Authorization Header.
  - Add ``guest_can_join`` parameter to ``POST /createRoom``
    (`#1093 <https://github.com/matrix-org/matrix-doc/pull/1093>`_).

  - New endpoints:

    - ``GET /joined_rooms``
      (`#999 <https://github.com/matrix-org/matrix-doc/pull/999>`_).

    - ``GET /rooms/{roomId}/joined_members``
      (`#999 <https://github.com/matrix-org/matrix-doc/pull/999>`_).

    - ``GET /account/whoami``
      (`#1063 <https://github.com/matrix-org/matrix-doc/pull/1063>`_).

    - ``GET /media/{version}/preview_url``
      (`#1064 <https://github.com/matrix-org/matrix-doc/pull/1064>`_).

- Spec clarifications:

  - Add endpoints and logic for invites and third-party invites to the federation
    spec and update the JSON of the request sent by the identity server upon 3PID
    binding
    (`#997 <https://github.com/matrix-org/matrix-doc/pull/997>`_)
  - Fix "membership" property on third-party invite upgrade example
    (`#995 <https://github.com/matrix-org/matrix-doc/pull/995>`_)
  - Fix response format and 404 example for room alias lookup
    (`#960 <https://github.com/matrix-org/matrix-doc/pull/960>`_)
  - Fix examples of ``m.room.member`` event and room state change,
    and added a clarification on the membership event sent upon profile update
    (`#950 <https://github.com/matrix-org/matrix-doc/pull/950>`_).
  - Spell out the way that state is handled by ``POST /createRoom``
    (`#362 <https://github.com/matrix-org/matrix-doc/pull/362>`_).
  - Clarify the fields which are applicable to different types of push rule
    (`#365 <https://github.com/matrix-org/matrix-doc/pull/365>`_).
  - A number of clarifications to authentication
    (`#371 <https://github.com/matrix-org/matrix-doc/pull/371>`_).
  - Correct references to ``user_id`` which should have been ``sender``
    (`#376 <https://github.com/matrix-org/matrix-doc/pull/376>`_).
  - Correct inconsistent specification of ``redacted_because`` fields and their
    values (`#378 <https://github.com/matrix-org/matrix-doc/pull/378>`_).
  - Mark required fields in response objects as such
    (`#394 <https://github.com/matrix-org/matrix-doc/pull/394>`_).
  - Make ``m.notice`` description a bit harder in its phrasing to try to
    dissuade the same issues that occurred with IRC
    (`#750 <https://github.com/matrix-org/matrix-doc/pull/750>`_).
  - ``GET /user/{userId}/filter/{filterId}`` requires authentication
    (`#1003 <https://github.com/matrix-org/matrix-doc/pull/1003>`_).
  - Add some clarifying notes on the behaviour of rooms with no
    ``m.room.power_levels`` event
    (`#1026 <https://github.com/matrix-org/matrix-doc/pull/1026>`_).
  - Clarify the relationship between ``username`` and ``user_id`` in the
    ``/register`` API
    (`#1032 <https://github.com/matrix-org/matrix-doc/pull/1032>`_).
  - Clarify rate limiting and security for content repository.
    (`#1064 <https://github.com/matrix-org/matrix-doc/pull/1064>`_).

r0.2.0
======

- Spec clarifications:

  - Room aliases (`#337 <https://github.com/matrix-org/matrix-doc/pull/337>`_):

    - Make it clear that ``GET /directory/room/{roomAlias}`` must work for
      federated aliases.

    - ``GET /directory/room/{roomAlias}`` cannot return a 409; the ``PUT``
      endpoint can, however.

  - Power levels:

    - Clarify the defaults to be used for various fields of the
      ``m.room.power_levels`` event
      (`#286 <https://github.com/matrix-org/matrix-doc/pull/286>`_,
      `#341 <https://github.com/matrix-org/matrix-doc/pull/341>`_).

    - Add suggestions for mapping of names to power levels
      (`#336 <https://github.com/matrix-org/matrix-doc/pull/336>`_).

  - Clarify the room naming algorithm in certain edge cases
    (`#351 <https://github.com/matrix-org/matrix-doc/pull/351>`_).

  - Remove outdated references to the pre-r0 ``/events`` API, and clarify the
    section on syncing
    (`#352 <https://github.com/matrix-org/matrix-doc/pull/352>`_).


- Changes to the API which will be backwards-compatible for clients:

  - New endpoints:

    - ``POST /register/email/requestToken``
      (`#343 <https://github.com/matrix-org/matrix-doc/pull/343>`_).

    - ``POST /account/3pid/email/requestToken``
      (`#346 <https://github.com/matrix-org/matrix-doc/pull/346>`_).

    - ``POST /account/password/email/requestToken``
      (`#346 <https://github.com/matrix-org/matrix-doc/pull/346>`_).

    - ``POST /account/deactivate``
      (`#361 <https://github.com/matrix-org/matrix-doc/pull/361>`_).

  - Updates to the Presence module
    (`#278 <https://github.com/matrix-org/matrix-doc/pull/278>`_,
    `#342 <https://github.com/matrix-org/matrix-doc/pull/342>`_):

    - Remove unused ``free_for_chat`` presence state
    - Add ``currently_active`` flag to the ``m.presence`` event and the ``GET
      /presence/{userId}/status`` response.
    - Make idle timeout the responsibility of the server
    - Remove requirements on servers to propagate profile information via
      ``m.presence`` events.

  - Add new predefined push rules
    (`#274 <https://github.com/matrix-org/matrix-doc/pull/274>`_,
    `#340 <https://github.com/matrix-org/matrix-doc/pull/340/files>`_).

  - ``/sync`` should always return a ``prev_batch`` token
    (`#345 <https://github.com/matrix-org/matrix-doc/pull/345>`_).

  - add ``to`` parameter to ``GET /rooms/{roomId}/messages`` API
    (`#348 <https://github.com/matrix-org/matrix-doc/pull/348>`_).

r0.1.0
======

This release includes the following changes since r0.0.1:

- Breaking changes to the API [#]_:

  - ``POST /rooms/{roomId}/join`` no longer permits use of a room alias instead
    of a room id. (``POST /join/{roomIdOrAlias}`` continues to allow either.)
  - ``POST /account/3pid``: correct the name of the ``three_pid_creds``
    parameter
  - The "Push Rules" module no longer supports device-specific rules:

    - ``GET /pushrules`` no longer returns a ``device`` property
    - ``device/{profile_tag}`` is no longer a valid ``scope`` for push rules
    - ``profile_tag`` is no longer a valid kind of condition on push rules.

    (Device-specific push rules will be reintroduced in the future; in the
    meantime, their specification has been moved to a `draft branch`__.)

    __ https://matrix.org/speculator/spec/drafts%2Freinstate_device_push_rules/

- Changes to the API which will be backwards-compatible for clients:

  - New endpoints:

    - ``POST /logout``
    - ``POST /rooms/{roomId}/unban``
    - ``POST /rooms/{roomId}/kick``
    - ``GET /pushers``
    - ``GET /pushrules/{scope}/{kind}/{ruleId}/enabled``
      (previously ``PUT``-only)
    - ``GET`` and ``PUT /pushrules/{scope}/{kind}/{ruleId}/actions``

  - Add ``third_party_signed`` parameter to ``POST /rooms/{roomId}/join``
  - Add ``M_INVALID_USERNAME`` as valid response to ``POST /register``
  - Add ``unread_notifications`` field to ``GET /sync`` response
  - Add optional ``invite`` property to ``m.room.power_levels`` state event
  - Add optional ``public_key`` and ``public_keys`` to
    ``m.room.third_party_invite`` state event
  - Password-based ``/login`` may now use a third-party identifier instead of
    a matrix user id.

- Spec clarifications

  - Make the state diagram for room membership explicit
  - Note that a user may not be invited to a room while banned
  - Clarify the expected order of events in the response to
    ``GET /rooms/{roomId}/context/{eventId}``, as well as correcting the
    example for that API
  - Clarify the behaviour of the "Room History Visibility" module; in
    particular, the behaviour of the ``shared`` history visibilty, and how
    events at visibility boundaries should be handled
  - Separate the "Room Previews" module from "Guest access"
  - Reword the description of the ``profile_tag`` property in
    ``PUT /pushers/set``, and note that it is not mandatory.


.. [#] Our `versioning policy <../index.html#specification-versions>`_ would
   strictly require that a breaking change be denoted by a new major
   specification version. However we are not aware of any clients which
   rely on the old behaviour here, nor server implementations which offer
   it, so we have chosen to retain the r0 designation on this occasion.

r0.0.1
======

This release includes the following changes since r0.0.0:

- API changes:
  - Added new ``/versions`` API
  - ``/createRoom`` takes an optional ``invite_3pid`` parameter
  - ``/publicRooms`` returns an ``avatar_url`` result
- The following APIs are now deprecated:
  - ``/initialSync``
  - ``/events``
  - ``/events/:eventId``
  - ``/rooms/:roomId/initialSync``
- Spec clarifications
  - Document inter-version compatibility
  - Document the parameters to the ``/user/:userId/filter`` API
  - Document the ``next_batch`` parameter on ``/search``
  - Document the membership states on ``m.room.member`` events
  - Minor clarifications/corrections to:
    - Guest access module
    - Search module
    - ``/login`` API
    - ``/rooms/:roomId/send/:eventType/:txnId`` API
    - ``/rooms/:roomId/context/:eventId`` API

r0.0.0
======

This is the first release of the client-server specification. It is largely a dump of what has currently been implemented, and there are several inconsistencies.

An upcoming minor release will deprecate many of these inconsistencies, and they will be removed in the next major release.

Since the draft stage, the following major changes have been made:
- /api/v1 and /v2_alpha path segments have been replaced with the major version of the release (i.e. 'r0').
- Some POST versions of APIs with both POST and PUT have been removed.
- The specification has been split into one specification per API. This is the client-server API. The server-server API can be found documented separately.
- All APIs are now documented using Swagger
- The following modules have been added:
  - Content repository
  - Instant messaging
  - Push notification
  - History visibility
  - Search
  - Invites based on third party identifiers
  - Room tagging
  - Guest access
  - Client config
- The following APIs were added:
  - ``/sync``
  - ``/publicRooms``
  - ``/rooms/{roomId}/forget``
  - ``/admin/whois``
  - ``/rooms/{roomId}/redact``
  - ``/user/{userId}/filter``
- The following APIs have been significantly modified:
  - Invitations now contain partial room state
  - Invitations can now be rejected
  - ``/directory``
- The following events have been added:
  - ``m.room.avatar``
- Example signed json is included for reference
- Commentary on display name calculation was added<|MERGE_RESOLUTION|>--- conflicted
+++ resolved
@@ -1,71 +1,3 @@
-<<<<<<< HEAD
-Unreleased changes
-==================
-
-- Changes to the API which will be backwards-compatible for clients:
-
-  - New endpoints:
-
-    - ``POST /user_directory/search``
-      (`#1096 <https://github.com/matrix-org/matrix-doc/pull/1096>`_).
-    - ``GET /rooms/{roomId}/event/{eventId}``
-      (`#1110 <https://github.com/matrix-org/matrix-doc/pull/1110>`_).
-    - ``POST /delete_devices``
-      (`#1239 <https://github.com/matrix-org/matrix-doc/pull/1239>`_).
-
-  - Sticker messages:
-    - Add sticker message event definition.
-    (`#1158 <https://github.com/matrix-org/matrix-doc/pull/1158>`_).
-
-  - Server discovery:
-    - Add ``.well-known`` discovery method
-      (`#1359 <https://github.com/matrix-org/matrix-doc/pull/1359>`_).
-
-- Spec clarifications:
-
-  - Update ``ImageInfo`` and ``ThumbnailInfo`` dimension schema descriptions
-    to clarify that they relate to intended display size, as opposed to the
-    intrinsic size of the image file.
-    (`#1158 <https://github.com/matrix-org/matrix-doc/pull/1158>`_).
-  - Mark ``home_server`` return field for ``/login`` and ``/register``
-    endpoints as deprecated
-    (`#1097 <https://github.com/matrix-org/matrix-doc/pull/1097>`_).
-  - Fix response format of ``/keys/changes`` endpoint
-    (`#1106 <https://github.com/matrix-org/matrix-doc/pull/1106>`_).
-  - Clarify default values for some fields on the /search API
-    (`#1109 <https://github.com/matrix-org/matrix-doc/pull/1109>`_).
-  - Fix the representation of ``m.presence`` events
-    (`#1137 <https://github.com/matrix-org/matrix-doc/pull/1137>`_).
-  - Clarify that ``m.tag`` ordering is done with numbers, not strings
-    (`#1139 <https://github.com/matrix-org/matrix-doc/pull/1139>`_).
-  - Clarify that ``/account/whoami`` should consider application services
-    (`#1152 <https://github.com/matrix-org/matrix-doc/pull/1152>`_).
-  - Mark ``GET /rooms/{roomId}/members`` as requiring authentication
-    (`#1245 <https://github.com/matrix-org/matrix-doc/pull/1244>`_).
-  - Describe ``StateEvent`` for ``/createRoom``
-    (`#1329 <https://github.com/matrix-org/matrix-doc/pull/1329>`_).
-
-- Changes to the API which will be backwards-compatible for clients:
-
-  - Add 'token' parameter to /keys/query endpoint
-    (`#1104 <https://github.com/matrix-org/matrix-doc/pull/1104>`_).
-  - Add the room visibility options for the room directory
-    (`#1141 <https://github.com/matrix-org/matrix-doc/pull/1141>`_).
-  - Add spec for ignoring users
-    (`#1142 <https://github.com/matrix-org/matrix-doc/pull/1142>`_).
-  - Add the ``/register/available`` endpoint for username availability
-    (`#1151 <https://github.com/matrix-org/matrix-doc/pull/1151>`_).
-  - Add ``allow_remote`` to the content repo to avoid routing loops
-    (`#1265 <https://github.com/matrix-org/matrix-doc/pull/1265>`_).
-  - Add report content API
-    (`#1264 <https://github.com/matrix-org/matrix-doc/pull/1264>`_).
-  - Document ``/logout/all`` endpoint
-    (`#1263 <https://github.com/matrix-org/matrix-doc/pull/1263>`_).
-  - Document `highlights` field in /search response
-    (`#1274 <https://github.com/matrix-org/matrix-doc/pull/1274>`_).
-
-=======
->>>>>>> 669d526e
 r0.3.0
 ======
 
